--- conflicted
+++ resolved
@@ -306,17 +306,13 @@
 			if (hasErrorMessage(viaFormula)) {
 				return null;
 			}
-            if (hasErrorMessage(viaSql)) {
-<<<<<<< HEAD
-            	if (shouldCompareSql()) {
-            		return "SQL had an error that didn't affect Java: " + viaSql; 
-            	} else {
-            		return null;  // It's an error, but just leave it.
-            	}
-=======
-            	return null;
->>>>>>> 237a2967
-            }
+      if (hasErrorMessage(viaSql)) {
+        if (shouldCompareSql()) {
+          return "SQL had an error that didn't affect Java: " + viaSql;   
+        } else {
+          return null;  // It's an error, but just leave it.
+        }
+      }
 			if (hasErrorMessage(viaJavascript) && !getTestCaseInfo().getAccuracyIssue().ignoreHighPrecision()) {
 				if (nullIsNull) return null;
 				if (!getTestCaseInfo().getAccuracyIssue().ignoreHighPrecision()) {
