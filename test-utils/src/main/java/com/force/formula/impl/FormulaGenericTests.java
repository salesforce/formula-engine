--- conflicted
+++ resolved
@@ -53,24 +53,7 @@
 	IOException {
 		super(name, "labels", true);
 	}
-	
-<<<<<<< HEAD
-	
-	/**
-	 * @return whether javascript should be tested for these formulas.  This should be used in -impl, and by default,
-	 * but is turned on in the db-test modules for speed (since it's duplicative)
-	 */
-	protected boolean shouldTestJavascript() {
-		return true;
-	}
-	
-	/**
-	 * @return whether sql should be tested for these formulas.  It validates more of the functionality... but is... slower.
-	 */
-	protected boolean shouldTestSql() {
-		return false;
-	}
-	
+		
 	protected String getDbTypeName() {
 		try {
 			DbTester dbTester = getDbTester();
@@ -80,8 +63,6 @@
 		}
 	}
 	
-=======
->>>>>>> f022db79
 	private DbTester dbTester;
 	// Simplify set of the db by creating one per suite.
 	protected final DbTester getDbTester() throws IOException, SQLException {
