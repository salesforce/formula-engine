--- conflicted
+++ resolved
@@ -63,33 +63,11 @@
             guard = SQLPair.generateGuard(guards, null);
         }
         else if (inputDataType == FormulaDateTime.class) {
-<<<<<<< HEAD
-        	if (style.isMysqlStyle()) {
-        		sql =  String.format("TIME(%s)", args[0]);
-        	} else if (style.isTransactSqlStyle() || style.isPrestoStyle()) {
-        		sql =  String.format("CAST(%s as TIME)", args[0]);
-        	} else {
-        		sql =  String.format(getSqlHooks(context).sqlToNumber(), String.format("TO_CHAR(%s, '"+getSqlHooks(context).sqlSecsInDay()+"')", args[0])) + " * 1000"; // date does not have millisec info        		
-        	}
-            guard = SQLPair.generateGuard(guards, null);
-        } 
-        else {
-        	if (style.isMysqlStyle()) {
-        		sql =  String.format("TIME(%s)", args[0]);
-        	} else if (style.isTransactSqlStyle()) {
-        		sql =  String.format("CAST(%s as TIME)", args[0]);
-        	} else if (style.isPrestoStyle()) {
-        	    sql =  String.format("CAST(date_parse(%s, '%%H:%%i:%%s.%%f') as TIME)", args[0]);
-        	} else {
-        		sql=  String.format(getSqlHooks(context).sqlToNumber(), String.format("TO_CHAR(TO_TIMESTAMP(%s, '"+getSqlHooks(context).sqlHMSAndMsecs()+"'),'"+getSqlHooks(context).sqlSecsAndMsecs()+"')", args[0])) + " * 1000" ;
-        	}
-=======
             sql = getSqlHooks(context).sqlExtractTimeFromDateTime(args[0]);
             guard = SQLPair.generateGuard(guards, null);
         } 
         else {
             sql = getSqlHooks(context).sqlParseTime(args[0]);
->>>>>>> 7e8c209a
 
             FormulaAST child = (FormulaAST)node.getFirstChild();
             if (child != null && child.isLiteral() && child.getDataType() == String.class) {
