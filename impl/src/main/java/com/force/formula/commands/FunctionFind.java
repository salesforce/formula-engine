--- conflicted
+++ resolved
@@ -33,21 +33,12 @@
         FormulaSqlHooks hooks = getSqlHooks(context); 
         if (args.length == 3) {
         	// With postgres, you need to do a bunch of stuff to get around the lack of a built-in for the offset.
-<<<<<<< HEAD
-            String startPosition = hooks.sqlNvl() + "(" + args[2] + ", 1)";
-	        String instr = hooks.sqlInstr3(args[1], args[0], hooks.sqlGreatest(startPosition, "1"));
-	        sql.append(String.format(hooks.sqlNvl() + "(" + instr + ", 0)", args[1], args[0], startPosition));
-        } else {
-        	// Use regular instr if there isn't a position offset
-	        sql.append(String.format(hooks.sqlNvl() + "(" + hooks.sqlInstr2(args[1], args[0]) + ", 0)", args[1], args[0]));
-=======
             String startPosition = getSqlHooks(context).sqlNvl() + "(" + args[2] + ", 1)";
 	        String instr = getSqlHooks(context).sqlInstr3(args[1], args[0], "GREATEST("+startPosition+",1)");
 	        sql.append(getSqlHooks(context).sqlNvl() + "(" + instr + ", 0)");
         } else {
         	// Use regular instr if there isn't a position offset
 	        sql.append(getSqlHooks(context).sqlNvl() + "(" + getSqlHooks(context).sqlInstr2(args[1], args[0]) + ", 0)");
->>>>>>> da6392d6
         }
 
         String guard = SQLPair.generateGuard(guards, null);
