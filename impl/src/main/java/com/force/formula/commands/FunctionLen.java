--- conflicted
+++ resolved
@@ -30,11 +30,7 @@
     public SQLPair getSQL(FormulaAST node, FormulaContext context, String[] args, String[] guards, TableAliasRegistry registry) {
         String sql = getSqlHooks(context).sqlNvl() + "(LENGTH(" + args[0] + "),0)";
         // Make the sql be numeric if using postgres
-<<<<<<< HEAD
-    	sql = getSqlHooks(context).sqlMakeDecimal(sql);
-=======
         sql = getSqlHooks(context).sqlMakeDecimal(sql);
->>>>>>> 5f332b6f
         String guard = guards[0];
         return new SQLPair(sql, guard);
     }
