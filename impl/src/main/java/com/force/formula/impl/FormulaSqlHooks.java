/**
 * 
 */
package com.force.formula.impl;

import java.lang.reflect.Type;
import java.math.BigDecimal;
import java.util.*;

import com.force.formula.sql.FormulaSqlStyle;
import com.force.formula.sql.SQLPair;
import com.force.formula.util.FormulaDateUtil;
import com.google.common.collect.Multimap;
import com.google.common.collect.Multimaps;

/**
 * A set of SQL hooks used in standard functionality to provide differences in SQL implementations.
 * 
 * @author stamm
 * @since 0.1.0
 */
public interface FormulaSqlHooks extends FormulaSqlStyle {
	
    // Handle plsql regexp differences (where oracle needs regexp_like and postgres wants ~ or similar to)
    /**
     * @return how to do "not regexp_like", where the %s is used to represent the value to guard against for DateTime Value
     */
    default String sqlDatetimeValueGuard() {
   	   return "1=0"; // assume null on error
    }
    
    /**
     * @return how to do "not regexp_like", where the %s is used to represent the value to guard against for a date Value
     */
    default String sqlDateValueGuard() {
	   return "1=0"; // assume null on error
    }
    
    /**
     * @return how to do "not regexp_like", where the %s is used to represent the value to guard against for a date Value
     */
    default String sqlTimeValueGuard() {
	   return "1=0"; // assume null on error
    }
    
    /**
     * @return how to do "not regexp_like", where the %s is used to represent the value to guard against for a date Value
     */
    default String sqlIsNumber() {
    	throw new UnsupportedOperationException();
    }
    
    /**
     * @return the function to use for NVL.  In postgres, it's usually coalesce, but in oracle, you want NVL.
     */
    default String sqlNvl() {
		return "COALESCE";
    }
    
    /**
     * @return the string to use for String.format to convert something to date generically, without a specified
     */
    default String sqlToDate() {
		return "CAST(%s AS DATE)";
    }

    /**
     * @return the string to use for String.format to convert something to number generically, without a format
     */
    default String sqlToNumber() {
		return "CAST(%s AS NUMERIC)";
    }

    /**
     * @return the string to use for String.format to convert something to text generically, without a format
     */
    default String sqlToChar() {
		return "CAST(%s AS VARCHAR)";
    }
    
    /**
     * @return the string to use for TO_TIMESTAMP to get seconds.microseconds.  It's a subtle difference
     */
    default String sqlSecsAndMsecs() {
		return "SSSS.MS";
    }
    
    /**
     * @return the string to use for TO_TIMESTAMP to get seconds.microseconds.  It's a subtle difference
     */
    default String sqlHMSAndMsecs() {
		return "HH24:mi:ss.MS";
    }
    
    
    /**
     * @return the string to use for TO_TIMESTAMP to get seconds.  It's a subtle difference
     */
    default String sqlSecsInDay() {
		return "SSSS";
    }
    
    /**
     * @return the function to use for conversion to Date generically.
     */
    default String sqlNullToDate() {
    	return String.format(sqlToDate(), "NULL");
    }

    /**
     * @return the function to use for conversion to Date generically.
     */
    default String sqlNullToNumber() {
    	return String.format(sqlToNumber(), "NULL");
    }
	
    /**
     * PSQL doesn't include a locale-specific upper function.  This allows the override of that function
     * if you have installed one locally, like icu_transform.
     * @param hasLocaleOverride if the locale override should be used.  If not, the second format argument will be 'en'
     * @return the sql expression to use for uppercase with a locale
     */
    default String sqlUpperCaseWithLocaleFormat(boolean hasLocaleOverride) {
    	// You could do UPPER(%s COLLATE %s), but that doesn't work in general as collate isn't a parameter.
    	return "UPPER(%s)";
    }

    /**
     * PSQL doesn't include a locale-specific lower function.  This allows the override of that function 
     * if you have one locally, like icu_transform
     * @param hasLocaleOverride if the locale override should be used.  If not, the second format argument will be 'en'
     * @return the sql expression to use for lowercase with a locale
     */
    default String sqlLowerCaseWithLocaleFormat(boolean hasLocaleOverride) {
        return "LOWER(%s)";
    }
    
	
    /**
     * Perform the InitCap function to make "proper" names.
     * @param hasLocaleOverride if the locale override should be used.  If not, the second format argument will be 'en'
     * @return the sql expression to use for uppercase with a locale
     */
    default String sqlInitCap(boolean hasLocaleOverride) {
    	if (isOracleStyle()) {
	        if (hasLocaleOverride) {
                return "NLS_INITCAP(%s,CASE WHEN SUBSTR(%s,1,2) = 'nl' THEN 'NLS_SORT=xdutch' ELSE 'NLS_SORT=xwest_european' END)";
	        } else {
	            return "NLS_INITCAP(%s)";
	        }
    	}
    	return "INITCAP(%s COLLATE \"en_US\")";  // Use en_US so it isn't ascii only
    }

    /**
     * @return the sql expression to convert a number to a string containing that number as a Unicode codepoint
     */
    default String sqlChr() {
    	if (isPostgresStyle()) {
        	return "CHR(TRUNC(%s)::integer)";
    	}
    	if (isOracleStyle()) {
        	return "CHR(%s USING NCHAR_CS)";
    	}
    	return "CHR(%s)";
    }
    
    /**
     * @return the sql expression to convert a number to a string containing that number as a Unicode codepoint
     */
    default String sqlAscii() {
    	if (isPostgresStyle()) {
        	return "ASCII(%s)::integer";
    	}
    	if (isOracleStyle()) {
        	return "ASCII(UNISTR(%s))";
    	}
    	return "ASCII(%s)";
    }

    /**
     * @return the function that allows subtraction of two timestamps to get the microsecond/day difference.  This is
     * missing from psql, but available in oracle.  This allows you to try and fix that.
     */
    default String sqlSubtractTwoTimestamps() {
    	throw new UnsupportedOperationException();
    } 

    /**
     * Format the sql for adding a given number of days (fractionally) to a date
     * @param lhsValue the left hand side (must be date or datetime if subtraction)
     * @param lhsDataType the type of the left hand side
     * @param rhsValue the right hand side (will be number if subtraction)
     * @param rhsDataType the type of the right hand side
     * @param isAddition whether this is addition or subtraction
     * @return a SQL expression for adding the given number of days to the date
     */
    default String sqlAddDaysToDate(Object lhsValue, Type lhsDataType, Object rhsValue, Type rhsDataType,  boolean isAddition) {
    	return "(" + lhsValue + (isAddition ? "+" : "-") + rhsValue + ")";
    } 
    
    /**
     * Format the sql for adding a given number of milliseconds (fractionally) to a time
     * @param lhsValue the left hand side (must be date or datetime if subtraction)
     * @param lhsDataType the type of the left hand side
     * @param rhsValue the right hand side (will be number if subtraction)
     * @param rhsDataType the type of the right hand side
     * @param isAddition whether this is addition or subtraction
     * @return a SQL expression for adding the given number of days to the date
     */
    default String sqlAddMillisecondsToTime(Object lhsValue, Type lhsDataType, Object rhsValue, Type rhsDataType,  boolean isAddition) {
        rhsValue = rhsDataType == BigDecimal.class ? "ROUND(MOD(" +String.format(sqlToNumber(), rhsValue) + ", " + FormulaDateUtil.MILLISECONDSPERDAY + "))" : rhsValue;
        // to prevent negative values when subtracting, always add FormulaDateUtil.MILLISECONDSPERDAY, and take the mod
        return "MOD(" + lhsValue + (isAddition ? "+" : "-") + rhsValue + "+" + FormulaDateUtil.MILLISECONDSPERDAY + "," + FormulaDateUtil.MILLISECONDSPERDAY + ")";
    }

    /**
     * @return how to get the unix epoch from a given date for String.format
     */
    default String sqlGetEpoch() {
    	if (isPostgresStyle()) {
        	return "EXTRACT(EPOCH FROM %s)::numeric";
    	}
    	return "ROUND((%s - DATE '1970-01-01') * 86400)";
    }
    
    /**
     * @return how to get the number of seconds in a day from a time value for String.format
     */
    default String sqlGetTimeInSeconds() {
    	return sqlTrunc("%s/1000");
    }

    /**
     * @return how to get a DateTime from a unix epoch time, suitable for String.format
     */
    default String getDateFromUnixTime() {
    	if (isPostgresStyle()) {
        	return "TO_TIMESTAMP(%s)";
    	}
    	return "(DATE '1970-01-01' + (%s/86400))";
    }
    
<<<<<<< HEAD
=======
    /**
     * @return how to get the ISO 8601 week number from a date or datetime, suitable for String.format
     */
    default String sqlGetIsoWeek() {
    	if (isPostgresStyle()) {
    		return "CAST(TO_CHAR(%s, 'IW') AS NUMERIC)";
    	}
        return "TO_NUMBER(TO_CHAR(%s, 'IW'))";
    }
    
    
    /**
    /**
     * @return how to get the ISO 8601 year number from a date or datetime, suitable for String.format
     */
    default String sqlGetIsoYear() {
    	if (isPostgresStyle()) {
    		return "CAST(TO_CHAR(%s, 'IYYY') AS NUMERIC)";
    	}
        return "TO_NUMBER(TO_CHAR(%s, 'IYYY'))";
    }
    
    /**
     * @return how to get the day of the year from a date or datetime, suitable for String.format
     */
    default String sqlGetDayOfYear() {
    	if (isPostgresStyle()) {
    		return "CAST(TO_CHAR(%s, 'DDD') AS NUMERIC)";
    	}
        return "TO_NUMBER(TO_CHAR(%s, 'DDD'))";
    }
    
    
>>>>>>> 96da8afb
    /**
     * Function right can be... complicated, especially in Oracle
     * @param stringArg the sql for the string value
     * @param countArg the sql for the number of chars
     * @return the SQL for generating RIGHT()
     */
    default String sqlRight(String stringArg, String countArg) {
        return "RIGHT(" + stringArg + ", " + sqlEnsurePositive(countArg) + ")";
    }
    
    /**
     * @return the the date.  Overridable in case you want to change the timezone functionality with ::timestamp.
     */
    default String sqlNow() {
        return "NOW()";
    }
    
    /**
     * @return a date literal suitable for for representing "today"
     * @param c the calendar to use 
     */
    default String getDateLiteralFromCalendar(Calendar c) {
    	return "DATE '" + c.get(Calendar.YEAR) + "-"
    		    + (c.get(Calendar.MONTH) + 1) + "-" + c.get(Calendar.DATE) + "'";
    }
    
    /**
     * @return the the current milliseconds of the day suitable.  You may want to use ::time instead, so overridable
     */
    default String sqlTimeNow() {
    	throw new UnsupportedOperationException();
    }
    
    /**
     * @return the expression to use for adding a number of months to a date
     */
    default String sqlAddMonths(String dateArg, String numMonths) {
    	throw new UnsupportedOperationException();
     }
    
    
    /**
     * @return the format for converting to a datetime value
     */
    default String sqlToTimestampIso() {
		return "TO_DATE(%s, 'YYYY-MM-DD HH24:MI:SS')";
    }
    
    /**
     * @return the format for converting to a datetime value
     */
    default String sqlToDateIso() {
		return "TO_DATE(%s, 'YYYY-MM-DD')";
    }
    
    /**
     * @return the format for String.format for converting from a datetime value to a string YYYY-MM-DD HH24:MI:SS
     */
    default String sqlToCharTimestamp() {
		return "TO_CHAR(%s, 'YYYY-MM-DD HH24:MI:SS')";
    }
    
    /**
     * @return the format for String.format for converting from a date value to a string YYYY-MM-DD
     */
    default String sqlToCharDate() {
		return "TO_CHAR(%s, 'YYYY-MM-DD')";
    }
   

    /**
     * @return the format for for String.format for getting the time value as HH:MM:SS.mmm
     */
    default String sqlToCharTime() {
        // time values are represented by millisecs since midnight.  Divide by 1000 to get it of the form SSSSS.FF3
		return "TO_CHAR(TO_TIMESTAMP(TO_CHAR(%s/1000, 'FM99990D999'), '"+sqlSecsAndMsecs()+"'), '"+sqlHMSAndMsecs()+"')";
    }

        
    /**
     * @return the function to use for getting the last day of the month of a date.
     */
    default String sqlLastDayOfMonth() {
    	throw new UnsupportedOperationException();
    }

    
    /**
     * @return the format for converting to a datetime value
     * @param withSpaces whether spaces should be used around the "||" for compatibility
     */
    default String sqlConcat(boolean withSpaces) {
		// Formula engine generally allows || with nulls, as it's less confusing
		return "CONCAT(%s, %s)";
    }

    /**
     * @return the formula for finding a substring in a string and returning the "position" 1-indexed.
     * In oracle and mysql, it's INSTR.
     * @param strArg the value of the string to search in
     * @param substrArg the value of the substring to search
     */
    default String sqlInstr2(String strArg, String substrArg) {
		return String.format("INSTR(%s, %s)", strArg, substrArg);
    }
    
    
    /**
     * @return the formula for finding a substring in a string and returning the "position" 1-indexed.
     * In oracle and mysql, it's INSTR.  Use binary for INSTR to keep it case sensitive
     * @param strArg the value of the string to search in
     * @param substrArg the value of the substring to search
     * @param startLocation the value of the start location to use as the offset (1-indexed)
     */
    default String sqlInstr3(String strArg, String substrArg, String startLocation) {
		return String.format("INSTR(%s, %s, %s)", strArg, substrArg, startLocation);
    }
    
    /**
     * @return a sql expression to convert the date time to a date in the user's timezone
     * (__TZ_ID__)
     * @param dateTime the expression for the date time value.
     * @param userTimezone a string representing the user timezone as an ID
     * @param userTzOffset a string representing the user timezone offset as a number.
     */
    default String sqlConvertDateTimeToDate(String dateTime, String userTimezone, String userTzOffset) {
    	return dateTime;  // Ignore the timezone argument.  This is almost always wrong
    }
    
    /**
     * @param scale the number of digits to the right of the radix
     * @return the SQL string to use to in TO_CHAR for the given scale.  This is used by 
     * {@link #getCurrencyFormat(String, String, boolean)}
     */
    default StringBuilder getCurrencyMask(int scale) {
        StringBuilder mask = new StringBuilder(40).append("'FM9G999G999G999G999G999G990");
        if (scale > 0) {
            mask.append('D');
            for (int i = 0; i < scale; i++) mask.append('0');
        }
        mask.append('\'');
        return mask;
    }
    
	/**
	 * Append the currency format to use for FORMAT_CURRENCY where the maskStr was generated above.
	 * @param sql
	 * @param isoCodeArg
	 * @param amountArg
	 * @param maskStr
	 */
	default void appendCurrencyFormat(StringBuilder sql, String isoCodeArg, String amountArg, CharSequence maskStr) {
        sql.append("CONCAT(").append(isoCodeArg).append(",' ',TO_CHAR(").append(amountArg).append(',').append(maskStr).append("))");
	}
	
    /**
     * @return the SQL string to use to format currency.
     * @param isoCodeArg the argument with the 3 character (ISO 4217) currency code 
     * @param amountArg the argument with the numeric value of the currency
     * @param canAmountBeNull whether the argument can be null (should this be in a coalesce statement)
     */
    default String getCurrencyFormat(String isoCodeArg, String amountArg, boolean canAmountBeNull) {
        // Start with all statically-known currencies in the world and their default scales.
        Map<String,Integer> scaleByIsoCode = FormulaValidationHooks.get().getCurrencyScaleByIsoCode();

        // Now group all currencies by their scale.  Skip all isocodes where the scale is 2.
        // Among the 187 currencies today, 152 of them have a scale of 2, so we're not going
        // to list them all in the sql.  Make sure it's sorted with a TreeSet
        Multimap<Integer,String> isoCodesByScale = Multimaps.newSetMultimap(new HashMap<>(4), ()->new TreeSet<String>());
        for (Map.Entry<String,Integer> entry : scaleByIsoCode.entrySet()) {
            int scale = entry.getValue();
            if (scale != 2) {
                isoCodesByScale.put(scale, entry.getKey());
            }
        }
        
        // Generate the format mask for the Oracle to_char() function.
        StringBuilder maskStr;
        if (isoCodesByScale.isEmpty()) {
            // For the unlikely event where you override every currency in the world to a scale of 2
            maskStr = getCurrencyMask(2);
        } else {
            // Generate a case statement to switch masks according to currency code
            maskStr = new StringBuilder(400).append("CASE ");
            for (Map.Entry<Integer,Collection<String>> entry : isoCodesByScale.asMap().entrySet()) {
                maskStr.append("WHEN ").append(isoCodeArg).append(" IN(");
                for (String isoCode : entry.getValue()) {
                    maskStr.append('\'').append(isoCode).append("',");
                }
                maskStr.deleteCharAt(maskStr.length()-1).append(")THEN").append(getCurrencyMask(entry.getKey()));
            }
            maskStr.append("ELSE").append(getCurrencyMask(2)).append("END");
        }
    	
        // Assume postgres
        // NOTE: This doesn't do the grouping/decimal correction like in oracle, as it isn't possible with postgres
        StringBuilder sql = new StringBuilder(800);
        if (canAmountBeNull) {
            // Handle null amount
            sql.append("CASE WHEN ").append(amountArg).append(" IS NULL THEN NULL ELSE ");
        }
        appendCurrencyFormat(sql, isoCodeArg, amountArg, maskStr);
        if (canAmountBeNull) {
            // Handle null amount
            sql.append("END");
        }
        return sql.toString();
    }
    
    /**
     * Formulas are usually numeric, but some functions, like round or trunc, require a cast to ::int in postgres
     * @param argument scale argument
     * @return the argument converted to an integer for rounding
     */
    default String sqlRoundScaleArg(String argument) {
    	return argument;
    }

    /**
     * Formulas are usually numeric, but some functions, like round or trunc, return an integer that may
     * cause type cast issues
     * @param argument argument that's in an integer
     * @return the argument converted from an integer to numeric for use
     */
    default String sqlMakeDecimal(String argument) {
    	return argument;
    }
    
    /**
     * @param argument the value to truncate
     * @return how to call truncate to drop all decimal places
     */
    default String sqlTrunc(String argument) {
    	return "TRUNC(" + argument + ")";
    }
    
    
    /**
     * @param argument the value to truncate
     * @param scale the scale to truncate to
     * @return how to call truncate to drop to the given number of decimal places
     */
    default String sqlTrunc(String argument, String scale) {
    	return "TRUNC(" + argument + ", " + scale + ")";
    }
    
    
    /**
     * @param argument the value to exponent.
     * @return how to call exponent on the function.  (i.e. 2^n)
     */
    default String sqlExponent(String argument) {
    	return "EXP(" + argument + ")";
    }
    
    /**
     * @param arg the numeric value to ensure that it is positive
     * @return a sql expression that will return the argument, or 0 if the argument is negative
     */
    default String sqlEnsurePositive(String arg) {
    	return sqlGreatest(arg, "0");
    }
    
    /**
     * @param arg1 the numeric value to compare
     * @param arg2 the other numeric value to compare
     * @return a sql expression that will return the max of the two arguments
     */
    default String sqlGreatest(String arg1, String arg2) {
    	return "GREATEST(" + arg1 + "," + arg2 + ")";
    }
    
    
    /**
     * Get the sql guard and value for executing A^B.
     * @param args the arguments where arg[0] is the operands and arg[1] is the exponent
     * @param guards the guards to prevent errors when evaluating the args
	 */
    default SQLPair getPowerSql( String[] args, String[] guards) {
        String sql = "POWER(" + args[0] + ", " + args[1] + ")";
        String guard = SQLPair.generateGuard(guards, "TRUNC(" + args[1] + ")<>" + args[1] +
    	            " OR(" + args[0] + "<>0 AND LOG(10,ABS(" + args[0] + "))*" + args[1] + ">38)");    	
        return new SQLPair(sql, guard);
    }
    
    /**
     * @param str the string to pad
     * @param amount the number of characters to ensure (which will be rounded with sqlScaleArg and sqlGreatest)
     * @param pad optional argument (may be null) with the string to pad with
     * @return a sql expression that will return LPAD 
     */
    default String sqlLpad(String str, String amount, String pad) {
        if (pad != null) {
        	return "LPAD(" + str + ", " + amount + ", " + pad + ")";
        } else {
        	return "LPAD(" + str + ", " + amount + ")";
        }
    }
    
    /**
     * @param str the string to pad
     * @param amount the number of characters to ensure (which will be rounded with sqlScaleArg and sqlGreatest)
     * @param pad optional argument (may be null) with the string to pad with
     * @return a sql expression that will return RPAD 
     */
    default String sqlRpad(String str, String amount, String pad) {
        if (pad != null) {
        	return "RPAD(" + str + ", " + amount + ", " + pad + ")";
        } else {
        	return "RPAD(" + str + ", " + amount + ")";
        }
    }
    
    /**
     * @param str the string expression that may be case sensitive
     * @return the value for the string converted to case sensitivity for string comparison.
	 */
    default Object sqlMakeCaseSensitiveForComparison(Object str) {
    	return str;
    }
}<|MERGE_RESOLUTION|>--- conflicted
+++ resolved
@@ -241,8 +241,6 @@
     	return "(DATE '1970-01-01' + (%s/86400))";
     }
     
-<<<<<<< HEAD
-=======
     /**
      * @return how to get the ISO 8601 week number from a date or datetime, suitable for String.format
      */
@@ -276,7 +274,6 @@
     }
     
     
->>>>>>> 96da8afb
     /**
      * Function right can be... complicated, especially in Oracle
      * @param stringArg the sql for the string value
