/**
 * 
 */
package com.force.formula.impl.sql;

import com.force.formula.impl.FormulaSqlHooks;

/**
 * @author stamm
 *
 */
public final class FormulaDefaultSqlStyle {
	public static final FormulaSqlHooks POSTGRES = new FormulaPostgreSQLHooks() {};
	public static final FormulaSqlHooks ORACLE = new FormulaOracleHooks() {};
	public static final FormulaSqlHooks MYSQL = new FormulaMySQLHooks() {};
	public static final FormulaSqlHooks TSQL = new FormulaTransactSQLHooks() {};
<<<<<<< HEAD
    public static final FormulaSqlHooks PRESTO = new FormulaPrestoHooks() {};
=======
    public static final FormulaSqlHooks GOOGLE = new FormulaGoogleHooks() {};
>>>>>>> 7e8c209a
}<|MERGE_RESOLUTION|>--- conflicted
+++ resolved
@@ -14,9 +14,6 @@
 	public static final FormulaSqlHooks ORACLE = new FormulaOracleHooks() {};
 	public static final FormulaSqlHooks MYSQL = new FormulaMySQLHooks() {};
 	public static final FormulaSqlHooks TSQL = new FormulaTransactSQLHooks() {};
-<<<<<<< HEAD
     public static final FormulaSqlHooks PRESTO = new FormulaPrestoHooks() {};
-=======
     public static final FormulaSqlHooks GOOGLE = new FormulaGoogleHooks() {};
->>>>>>> 7e8c209a
 }