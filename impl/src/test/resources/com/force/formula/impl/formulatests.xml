--- conflicted
+++ resolved
@@ -402,10 +402,7 @@
             //      day component of date, then the result is the last day of the resulting month. " -->
      <testcase name="testAddMonths" devName="testAddMonths" labels="extended"
          labelName="testAddMonths" dataType="DateTime" dataFile="addMonths" 
-<<<<<<< HEAD
          whyIgnoreSql="oracle:Leap day support,mysql:leap day,mariadb:leap day,mssql: leap day"
-=======
->>>>>>> 71439b28
          scale="2" precision="12" code="ADDMONTHS(customdate1__c,customnumber1__c)">
          <referencefield devName="customdate1" labelName="customdate1"
              dataType="DateTime"/>
@@ -3456,11 +3453,6 @@
         labelName="testFormatCurrency" dataType="Text" dataFile="formatCurrency" labels="extended"
         code="FORMATCURRENCY(isocode__c, customNumber1__c)">
         <referencefield devName="isocode" labelName="timeString" dataType="Text" length="50"/>
-<<<<<<< HEAD
-         <referencefield devName="customNumber1" labelName="customNumber1" dataType="Double" scale="2" precision="12" />
-    </testcase>
-    <testcase name="testMax" devName="testMax"
-=======
         <referencefield devName="customNumber1" labelName="customNumber2" dataType="Double" scale="2" precision="12" />
       </testcase>
       
@@ -3497,7 +3489,6 @@
         <referencefield devName="text2" labelName="text2" dataType="Text" length="50"/>
      </testcase>      
      <testcase name="testMax" devName="testMax"
->>>>>>> 71439b28
         labelName="testMax" dataType="Double" scale="2" precision="12" dataFile="twoNumericFields" labels="math"
         whyIgnoreSql="postgres:ignores null,mssql:no greatest"
         code="MAX(customNumber1__c,customNumber2__c)">
