<?xml version="1.0" encoding="UTF-8"?>

<!--
Copyright 2004 salesforce.com,Inc. All rights reserved. Company Confidential.

This document contains the inventory of testCase descriptions to be used to
build dynamic ftests using specific data templates.


author: Srikanth Yendluri/Doug Chasman
-->
<formula-test>
    <!--  Include math tests from the separate file -->
     <include href="formulatests-math.xml"/>


     <testcase name="testDateTimeValueWithInvalidString" devName="testDateTimeValueWithInvalidString"
         labelName="testDateTimeValueWithInvalidString" dataType="DateOnly" eval="formula,template"
         scale="2" precision="12"
         code="DATETIMEVALUE(&quot;sample &quot;)">
     </testcase>
      <testcase name="testDateTimeValueWithValidString" devName="testDateTimeValueWithValidString"
         labelName="testDateTimeValueWithValidString" dataType="DateOnly" eval="formula,template"
         scale="2" precision="12"
         code="DATETIMEVALUE(&quot;2005-11-15 17:00:00 &quot;)">
     </testcase>
      <testcase name="testDateTimeValueWithValidInValid" devName="testDateTimeValueWithValidInValid"
         labelName="testDateTimeValueWithValidInValid" dataType="DateOnly" eval="formula,template" dataFile="functiondatevalue-dateandtime"
         scale="2" precision="12"
         code="DATETIMEVALUE(dateString__c)">
         <referencefield devName="dateString" labelName="dateString"
             dataType="Text"  length="50"/>
         <qatestcase subject="Date time value with various valid and invalid strings. valid strings first and then invalid " description="https://gus.salesforce.com/a07B0000000EriSIAS"
         userStory="Increase SQL limits for formula fields + enhancements - Part 2" hierarchy="Declarative App Builder.Formula Engine.DateTimeValue function"
         priority="Medium" expectedResults=""/>
      </testcase>
      
     <testcase name="testTimeValueWithValidString" devName="testTimeValueWithValidString"
         labelName="testTimeValueWithValidString" dataType="TimeOnly" eval="formula,template"
         scale="2" precision="12"
         code="TIMEVALUE(&quot;10:40:55.666&quot;)">
     </testcase>
     
      <testcase name="testHourWithValidString" devName="testHourWithValidString"
         labelName="testHourWithValidString" dataType="Double" eval="formula,template"
         scale="2" precision="12"
         code="Hour(TIMEVALUE(&quot;10:40:55.666&quot;))">
     </testcase>
     
     <testcase name="testMinuteWithValidString" devName="testMinuteWithValidString"
         labelName="testMinuteWithValidString" dataType="Double" eval="formula,template"
         scale="2" precision="12"
         code="Minute(TIMEVALUE(&quot;10:40:55.666&quot;))">
     </testcase>
     
     <testcase name="testSecondWithValidString" devName="testSecondWithValidString"
         labelName="testSecondWithValidString" dataType="Double" eval="formula,template"
         scale="2" precision="12"
         code="Second(TIMEVALUE(&quot;10:40:55.666&quot;))">
     </testcase>
     
     <testcase name="testMillisecWithValidString" devName="testMillisecWithValidString"
         labelName="testMillisecWithValidString" dataType="Double" eval="formula,template"
         scale="2" precision="12"
         code="MilliSecond(TIMEVALUE(&quot;10:40:55.666&quot;))">
     </testcase>
          
     <testcase name="testMillisecWithValidDateTimeString" devName="testMillisecWithValidDateTimeString"
         labelName="testMillisecWithValidDateTimeString" dataType="Double" eval="formula,template"
         scale="2" precision="12"
         code="MilliSecond(TIMEVALUE(&quot;2015-03-17 17:00:00&quot;))">
     </testcase>
     
     <testcase name="testTimeValueWithValidInValid" devName="testTimeValueWithValidInValid"
         labelName="testTimeValueWithValidInValid" dataType="TimeOnly" eval="formula,template" dataFile="functiondatevalue-dateandtime"
         scale="2" precision="12"
         code="TimeValue(DATETIMEVALUE(dateString__c))">
         <referencefield devName="dateString" labelName="dateString"
             dataType="Text"  length="50"/>
      </testcase>
     
     <testcase name="testHourWithAddOperator" devName="testHourWithAddOperator"
         labelName="testHourWithAddOperator" dataType="Double" eval="formula,template"
         scale="2" precision="12"
         code="Hour(TIMEVALUE(&quot;10:40:55.666&quot;)+3600000)">
     </testcase>
     
     <testcase name="testAddTimeValueWithValidInValid" devName="testAddTimeValueWithValidInValid"
         labelName="testAddTimeValueWithValidInValid" dataType="TimeOnly" eval="formula,template" dataFile="functiontimevalue-dateandtime"
         scale="2" precision="12"
         code="TimeValue(dateString__c) + 7200000">
         <referencefield devName="dateString" labelName="dateString"
             dataType="Text"  length="50"/>
      </testcase>
      
      <testcase name="testAddBigTimeValueWithValidInValid" devName="testAddBigTimeValueWithValidInValid"
         labelName="testAddBigTimeValueWithValidInValid" dataType="TimeOnly" eval="formula,template" dataFile="functiontimevalue-dateandtime"
         scale="2" precision="12"
         code="TimeValue(dateString__c) + 93600000">
         <referencefield devName="dateString" labelName="dateString"
             dataType="Text"  length="50"/>
      </testcase>
      
      <testcase name="testSubtractTimeValueWithValidInValid" devName="testSubtractTimeValueWithValidInValid"
         labelName="testSubtractTimeValueWithValidInValid" dataType="TimeOnly" eval="formula,template" dataFile="functiontimevalue-dateandtime"
         scale="2" precision="12"
         code="TimeValue(dateString__c) - 7200000">
         <referencefield devName="dateString" labelName="dateString"
             dataType="Text"  length="50"/>
      </testcase>
      
      <testcase name="testSubtractBigTimeValue" devName="testSubtractBigTimeValue"
         labelName="testSubtractBigTimeValue" dataType="TimeOnly" eval="formula,template" dataFile="functiontimevalue-dateandtime"
         scale="2" precision="12"
         code="TimeValue(dateString__c) - 180000000">
         <referencefield devName="dateString" labelName="dateString"
             dataType="Text"  length="50"/>
      </testcase>
      
      <testcase name="testTextTimeValueWithValidInValid" devName="testTextTimeValueWithValidInValid"
         labelName="testTextTimeValueWithValidInValid" dataType="Text" eval="formula,template" dataFile="functiontimevalue-dateandtime"
         scale="2" precision="12"
         code="Text(TimeValue(dateString__c))">
         <referencefield devName="dateString" labelName="dateString"
             dataType="Text"  length="50"/>
      </testcase> 
     
     <testcase name="testSecondValueWithValidInValid" devName="testSecondValueWithValidInValid"
         labelName="testSecondValueWithValidInValid" dataType="Double" eval="formula,template" dataFile="functiondatevalue-dateandtime"
         scale="2" precision="12"
         code="Second(TimeValue(DATETIMEVALUE(dateString__c)))">
         <referencefield devName="dateString" labelName="dateString"
             dataType="Text"  length="50"/>
      </testcase>
      
     <testcase name="testMillisecondValueWithValidInValid" devName="testMilliecondValueWithValidInValid"
         labelName="testSecondValueWithValidInValid" dataType="Double" eval="formula,template" dataFile="functiondatevalue-dateandtime"
         scale="2" precision="12"  labels="extended"
         code="MilliSecond(TimeValue(DATETIMEVALUE(dateString__c)))">
         <referencefield devName="dateString" labelName="dateString"
             dataType="Text"  length="50"/>
      </testcase>
      
      <testcase name="testMinuteValueWithValidInValid" devName="testMinuteValueWithValidInValid"
         labelName="testMinuteValueWithValidInValid" dataType="Double" eval="formula,template" dataFile="functiondatevalue-dateandtime"
         scale="2" precision="12"
         code="Minute(TimeValue(DATETIMEVALUE(dateString__c)))">
         <referencefield devName="dateString" labelName="dateString"
             dataType="Text"  length="50"/>
      </testcase>
      
      <testcase name="testHourValueWithValidInValid" devName="testHourValueWithValidInValid"
         labelName="testHourValueWithValidInValid" dataType="Double" eval="formula,template" dataFile="functiondatevalue-dateandtime"
         scale="2" precision="12"
         code="Hour(TimeValue(DATETIMEVALUE(dateString__c)))">
         <referencefield devName="dateString" labelName="dateString"
             dataType="Text"  length="50"/>
      </testcase>
      
      <testcase name="testUnixTimestampWithDateTime" devName="testUnixTimestampWithDateTime" labels="extended"
         labelName="testUnixTimestampWithDateTime" dataType="Double" eval="formula,template" dataFile="functiondatevalue-dateandtime"
         scale="2" precision="12"
         code="UnixTimestamp(DATETIMEVALUE(dateString__c))">
         <referencefield devName="dateString" labelName="dateString"
             dataType="Text"  length="50"/>
      </testcase>
      <testcase name="testFromUnixTime" devName="testFromUnixTime" labels="extended"
         labelName="testFromUnixTime" dataType="DateTime" eval="formula,template" dataFile="unixtimestamp"
         scale="3" precision="15" 
         whyIgnoreSql="mysql:no negative timestamp support"
         code="FromUnixTime(customnumber1__c)">
         <referencefield devName="customnumber1" labelName="customnumber1"
             dataType="Double" scale="2" precision="12"/>
      </testcase>
      <testcase name="testUnixTimestampWithTime" devName="testUnixTimestampWithTime" labels="extended"
         labelName="testUnixTimestampWithTime" dataType="Double" eval="formula,template" dataFile="functiontimevalue-dateandtime"
         scale="2" precision="12"
         code="UnixTimestamp(TimeValue(dateString__c))">
         <referencefield devName="dateString" labelName="dateString"
             dataType="Text"  length="50"/>
      </testcase>
            
      <testcase name="testIsoWeekWithDateTime" devName="testIsoWeekWithDateTime" labels="extended"
         labelName="testIsoWeekWithDateTime" dataType="Double" eval="formula,template" dataFile="functiondatevalue-dateandtime"
         scale="2" precision="12"
         code="ISOWEEK(DATETIMEVALUE(dateString__c))">
         <referencefield devName="dateString" labelName="dateString"
             dataType="Text"  length="50"/>
      </testcase>        
      <testcase name="testIsoWeekWithDate" devName="testIsoWeekWithDate" labels="extended"
         labelName="testIsoWeekWithDate" dataType="Double" dataFile="addDate"
         scale="2" precision="12" code="ISOWEEK(customdate1__c)">
         <referencefield devName="customdate1" labelName="customdate1"
             dataType="DateOnly"/>
         <referencefield devName="customnumber1" labelName="customnumber1"
             dataType="Double" scale="2" precision="12"/>
     </testcase>     
      <testcase name="testIsoYearWithDateTime" devName="testIsoYearWithDateTime" labels="extended"
         labelName="testIsoYearWithDateTime" dataType="Double" eval="formula,template" dataFile="functiondatevalue-dateandtime"
         scale="2" precision="12"
         code="ISOYEAR(DATETIMEVALUE(dateString__c))">
         <referencefield devName="dateString" labelName="dateString"
             dataType="Text"  length="50"/>
      </testcase>        
      <testcase name="testIsoYearWithDate" devName="testIsoYearWithDate" labels="extended"
         labelName="testIsoYearWithDate" dataType="Double" dataFile="addDate"
         scale="2" precision="12" code="ISOYEAR(customdate1__c)">
         <referencefield devName="customdate1" labelName="customdate1"
             dataType="DateOnly"/>
         <referencefield devName="customnumber1" labelName="customnumber1"
             dataType="Double" scale="2" precision="12"/>
     </testcase>                   
      <!--  
      <testcase name="testUrlEncodingInWebLinks" devName="testUrlEncodingInWebLinks"
         labelName="testUrlEncodingInWebLinks" dataType="Text" encoding="UTF-8"
         dataFile="weblinksEncoding" eval="formula, template" code="{!IF((customcflag__c), customurl1__c, customurl2__c)}">
         <referencefield devName="customcflag" labelName="customcflag"
             dataType="Boolean"/>
         <referencefield devName="customurl1" labelName="customurl1"
             dataType="url" length="255"/>
         <referencefield devName="customurl2" labelName="customurl2"
             dataType="url" length="255"/>
     </testcase>
    -->
     <testcase name="testTextFunctionWithDate" devName="testTextFunctionWithDate" eval="formula,template"
         labelName="testTextFunctionWithDate" dataType="Text" length="130" compareTemplate="formula"
         code="TEXT(DATE(2013,12,31))">
         <!-- VF doesn't support Date function and therefore testing only custom field and template(Custom buttons and links) context -->
     </testcase>
     <testcase name="testTextFunctionWithDateTime" devName="testTextFunctionWithDateTime"
         labelName="testTextFunctionWithDateTime" dataType="Text" length="130" compareTemplate="formula"
         code="TEXT(DATETIMEVALUE('2013-12-31 01:02:03'))">
     </testcase>

     <testcase name="testFunctionRight" devName="testFunctionRight"
         labelName="testFunctionRight" dataType="Text"
         dataFile="functionright" length="255"
         whyIgnoreSql="trino:not implemented"
         code="RIGHT(customtext__c, customnumber__c)">
         <referencefield devName="customtext" labelName="customtext"
                 dataType="Text" length="255"/>
         <referencefield devName="customnumber" labelName="customnumber"
             dataType="Double" scale="4" precision="14"/>
         <whyIgnoreSql db="spanner" unimplemented="true">RIGHT() isn't in google, and the SUBSTR version has very different semantics</whyIgnoreSql>
     </testcase>
     <testcase name="testFunctionLeft" devName="testFunctionLeft"
         labelName="testFunctionLeft" dataType="Text"
         dataFile="functionright" length="255"
         code="LEFT(customtext__c, customnumber__c)">
         <referencefield devName="customtext" labelName="customtext"
                 dataType="Text" length="255"/>
         <referencefield devName="customnumber" labelName="customnumber"
             dataType="Double" scale="4" precision="14"/>
     </testcase>
     <testcase name="testAddConcatSimple" devName="testAddConcatSimple"
         labelName="testAddConcatSimple" dataType="Text"
         dataFile="ifTextCompareReturnText" length="255"
         code="(customtext1__c+customtext2__c)">
         <referencefield devName="customtext1" labelName="customtext1"
                 dataType="Text" length="255"/>
         <referencefield devName="customtext2" labelName="customtext2"
             dataType="Text" length="255"/>
     </testcase>
     <testcase name="testAddWithCaseExpr" devName="testAddWithCaseExpr" labels="extended"
         labelName="testAddWithCaseExpr" dataType="Double"
         dataFile="addWithCaseExpr" scale="2" precision="12"
         code="(customformula0__c+customcurrency2__c+customformula1__c)">
         <referencefield devName="customformula0" labelName="customformula0"
             dataType="Double" scale="2" precision="12"
             code="CASE(customtext1__c,customtext2__c,custompercent1__c,customtext3__c,customcurrency1__c,customnumber1__c)">
             <referencefield devName="customtext1" labelName="customtext1"
                 dataType="Text" length="255"/>
             <referencefield devName="customtext2" labelName="customtext2"
                 dataType="Text" length="255"/>
             <referencefield devName="custompercent1"
                 labelName="custompercent1" dataType="Percent" scale="9"
                 precision="18"/>
             <referencefield devName="customtext3" labelName="customtext3"
                 dataType="Text" length="255"/>
             <referencefield devName="customcurrency1"
                 labelName="customcurrency1" dataType="Currency" scale="9"
                 precision="18"/>
             <referencefield devName="customnumber1" labelName="customnumber1"
                 dataType="Double" scale="9" precision="18"/>
         </referencefield>
         <referencefield devName="customcurrency2" labelName="customcurrency2"
             dataType="Currency" scale="2" precision="12"/>
         <referencefield devName="customformula1" labelName="customformula1"
             dataType="Percent" scale="2" precision="12"
             code="(custompercent2__c+customnumber2__c)">
             <referencefield devName="custompercent2"
                 labelName="custompercent2" dataType="Percent" scale="9"
                 precision="18"/>
             <referencefield devName="customnumber2" labelName="customnumber2"
                 dataType="Double" scale="9" precision="18"/>
         </referencefield>
     </testcase>
     <testcase name="testAddWithIfExpr" devName="testAddWithIfExpr" labels="extended"
         labelName="testAddWithIfExpr" dataType="Double"
         dataFile="addWithIfExpr" scale="2" precision="12"
         code="(customformula0__c+customformula1__c+customnumber3__c)">
         <referencefield devName="customformula0" labelName="customformula0"
             dataType="Currency" scale="2" precision="12"
             code="IF(true,customnumber1__c,custompercent1__c)">
             <referencefield devName="customnumber1" labelName="customnumber1"
                 dataType="Double" scale="9" precision="18"/>
             <referencefield devName="custompercent1"
                 labelName="custompercent1" dataType="Percent" scale="9"
                 precision="18"/>
         </referencefield>
         <referencefield devName="customformula1" labelName="customformula1"
             dataType="Double" scale="2" precision="12"
             code="(customcurrency1__c+customnumber2__c)">
             <referencefield devName="customcurrency1"
                 labelName="customcurrency1" dataType="Currency" scale="9"
                 precision="18"/>
             <referencefield devName="customnumber2" labelName="customnumber2"
                 dataType="Double" scale="9" precision="18"/>
         </referencefield>
         <referencefield devName="customnumber3" labelName="customnumber3"
             dataType="Double" scale="2" precision="12"/>
     </testcase>
     <testcase name="testAddWithTextFunc"
         devName="testAddWithTextFunc" labelName="testAddWithTextFunc"
         dataType="Double" dataFile="addWithTextFunc" scale="2" precision="12"
         code="(customnumber1__c+customformula0__c+customnumber2__c+customformula1__c+customformula2__c)">
         <referencefield devName="customnumber1" labelName="customnumber1"
             dataType="Double" scale="2" precision="12"/>
         <referencefield devName="customformula0" labelName="customformula0"
             dataType="Double" scale="2" precision="12"
             code="VALUE(customtext1__c)">
             <referencefield devName="customtext1" labelName="customtext1"
                 dataType="Text" length="255"/>
         </referencefield>
         <referencefield devName="customnumber2" labelName="customnumber2"
             dataType="Double" scale="2" precision="12"/>
         <referencefield devName="customformula1" labelName="customformula1"
             dataType="Double" scale="2" precision="12"
             code="LEN(customtext2__c)">
             <referencefield devName="customtext2" labelName="customtext2"
                 dataType="Text" length="255"/>
         </referencefield>
         <referencefield devName="customformula2" labelName="customformula2"
             dataType="Double" scale="2" precision="12"
             code="(custompercent1__c*customcurrency1__c)">
             <referencefield devName="custompercent1"
                 labelName="custompercent1" dataType="Percent" scale="9"
                 precision="18"/>
             <referencefield devName="customcurrency1"
                 labelName="customcurrency1" dataType="Currency" scale="9"
                 precision="18"/>
         </referencefield>
     </testcase>
     <testcase name="testAddWithDateFunc" devName="testAddWithDateFunc" labels="extended"
         labelName="testAddWithDateFunc" dataType="Double"
         dataFile="addWithDateFunc" scale="2" precision="12"
         code="(customformula0__c+customformula1__c+customnumber1__c+customformula2__c+custompercent1__c)">
         <referencefield devName="customformula0" labelName="customformula0"
             dataType="Double" scale="2" precision="12"
             code="DAY(customdate1__c)">
             <referencefield devName="customdate1" labelName="customdate1"
                 dataType="DateOnly"/>
         </referencefield>
         <referencefield devName="customformula1" labelName="customformula1"
             dataType="Double" scale="2" precision="12"
             code="YEAR(customdate2__c)">
             <referencefield devName="customdate2" labelName="customdate2"
                 dataType="DateOnly"/>
         </referencefield>
         <referencefield devName="customnumber1" labelName="customnumber1"
             dataType="Double" scale="2" precision="12"/>
         <referencefield devName="customformula2" labelName="customformula2"
             dataType="Double" scale="2" precision="12"
             code="MONTH(customdate3__c)">
             <referencefield devName="customdate3" labelName="customdate3"
                 dataType="DateOnly"/>
         </referencefield>
         <referencefield devName="custompercent1" labelName="custompercent1"
             dataType="Percent" scale="2" precision="12"/>
     </testcase>
     <testcase name="testAddDate" devName="testAddDate"
         labelName="testAddDate" dataType="DateOnly" dataFile="addDate" swap="true"
         scale="2" precision="12" code="(customdate1__c+customnumber1__c)">
         <referencefield devName="customdate1" labelName="customdate1"
             dataType="DateOnly"/>
         <referencefield devName="customnumber1" labelName="customnumber1"
             dataType="Double" scale="2" precision="12"/>
     </testcase>
     <testcase name="testAddMonths" devName="testAddMonths" labels="extended"
         labelName="testAddMonths" dataType="DateTime" dataFile="addMonths" 
         whyIgnoreSql="mysql:leap day,mariadb:leap day,mssql: leap day"
         scale="2" precision="12" code="ADDMONTHS(customdate1__c,customnumber1__c)">
         <referencefield devName="customdate1" labelName="customdate1"
             dataType="DateTime"/>
         <referencefield devName="customnumber1" labelName="customnumber1"
             dataType="Double" scale="2" precision="12"/>
         <whyIgnoreSql db="spanner" numFailures="8">Leap Day Issues</whyIgnoreSql>         
     </testcase>
     <testcase name="testAddMonthsDate" devName="testAddMonthsDate" labels="extended"
         labelName="testAddMonthsDate" dataType="DateOnly" dataFile="addMonths" 
         whyIgnoreSql="mysql:leap day,mariadb:leap day,mssql: leap day"
         scale="2" precision="12" code="ADDMONTHS(customdate1__c,customnumber1__c)">
         <referencefield devName="customdate1" labelName="customdate1"
             dataType="DateOnly"/>
         <referencefield devName="customnumber1" labelName="customnumber1"
             dataType="Double" scale="2" precision="12"/>
     </testcase>
     <testcase name="testWeekday" devName="testWeekday"
         labelName="testWeekday" dataType="Double" dataFile="addDate"
         scale="2" precision="12" code="WEEKDAY(customdate1__c)">
         <referencefield devName="customdate1" labelName="customdate1"
             dataType="DateOnly"/>
         <referencefield devName="customnumber1" labelName="customnumber1"
             dataType="Double" scale="2" precision="12"/>
     </testcase>
     <testcase name="testDayOfYear" devName="testDayOfYear" labels="extended"
         labelName="testDayOfYear" dataType="Double" dataFile="addDate"
         scale="2" precision="12" code="DAYOFYEAR(customdate1__c)">
         <referencefield devName="customdate1" labelName="customdate1"
             dataType="DateOnly"/>
         <referencefield devName="customnumber1" labelName="customnumber1"
             dataType="Double" scale="2" precision="12"/>
     </testcase>
     <testcase name="testUnixTimestampWithDate" devName="testUnixTimestampWithDate"
         labelName="testUnixTimestampWithDate" dataType="Double" dataFile="addDate"
         whyIgnoreSql="mysql:no negative timestamp support"
         scale="2" precision="12" code="UNIXTIMESTAMP(customdate1__c)">
         <referencefield devName="customdate1" labelName="customdate1"
             dataType="DateOnly"/>
         <referencefield devName="customnumber1" labelName="customnumber1"
             dataType="Double" scale="2" precision="12"/>
     </testcase>     
     <testcase name="testAddDateWithExpr" devName="testAddDateWithExpr"
         labelName="testAddDateWithExpr" dataType="DateOnly"
         dataFile="addDateWithExpr" scale="2" precision="12"
         code="(customformula0__c+customnumber1__c+customformula1__c+customcurrency1__c)">
         <referencefield devName="customformula0" labelName="customformula0"
             dataType="DateOnly" code="(customdate1__c+custompercent1__c)">
             <referencefield devName="customdate1" labelName="customdate1"
                 dataType="DateOnly"/>
             <referencefield devName="custompercent1"
                 labelName="custompercent1" dataType="Percent" scale="9"
                 precision="18"/>
         </referencefield>
         <referencefield devName="customnumber1" labelName="customnumber1"
             dataType="Double" scale="2" precision="12"/>
         <referencefield devName="customformula1" labelName="customformula1"
             dataType="Double" scale="2" precision="12"
             code="(customdate2__c-customdate3__c)">
             <referencefield devName="customdate2" labelName="customdate2"
                 dataType="DateOnly"/>
             <referencefield devName="customdate3" labelName="customdate3"
                 dataType="DateOnly"/>
         </referencefield>
         <referencefield devName="customcurrency1" labelName="customcurrency1"
             dataType="Currency" scale="2" precision="12"/>
         <whyIgnoreSql db="all">Date Overflow</whyIgnoreSql>
     </testcase>
     <testcase name="testAddDateTime" devName="testAddDateTime"
         labelName="testAddDateTime" dataType="DateTime" dataFile="addDateTime"
         swap="true" scale="2" precision="12"
         code="(customdatetime1__c+customnumber1__c)">
         <referencefield devName="customdatetime1" labelName="customdatetime1"
             dataType="DateTime"/>
         <referencefield devName="customnumber1" labelName="customnumber1"
             dataType="Double" scale="2" precision="12"/>
     </testcase>
     <testcase name="testAddMonthsDateTime" devName="testAddMonthsDateTime"
         labelName="testAddMonthsDateTime" dataType="DateTime" dataFile="addDateTime"
         scale="2" precision="12"  
         whyIgnoreSql="mysql:leap day,mariad:leap day,mssql:leap day"
         code="ADDMONTHS(customdatetime1__c,customnumber1__c)">
         <referencefield devName="customdatetime1" labelName="customdatetime1"
             dataType="DateTime"/>
         <referencefield devName="customnumber1" labelName="customnumber1"
             dataType="Double" scale="2" precision="12"/>
     </testcase>
     <testcase name="testAddDateTimeMinutes" devName="testAddDateTimeMinutes"
         labelName="testAddDateTimeMinutes" dataType="DateTime" dataFile="addDateTimeMinutes"
         swap="false" scale="2" precision="12"
         whyIgnoreSql="trino:Unknown issue with math and date_add"
         code="customdatetime1__c+(customnumber1__c/(24*60))">
         <referencefield devName="customdatetime1" labelName="customdatetime1"
             dataType="DateTime"/>
         <referencefield devName="customnumber1" labelName="customnumber1"
             dataType="Double" scale="2" precision="12"/>
         <whyIgnoreSql db="spanner">Max Scale of 9 with binds</whyIgnoreSql>
     </testcase>
     <!-- this one should be invalid but is currently accepted-->
     <testcase name="testAddDateTimeGivingDate"  labels="extended"
         devName="testAddDateTimeGivingDate"
         labelName="testAddDateTimeGivingDate" dataType="DateOnly"
         dataFile="addDateTime" swap="true" scale="2" precision="12"
         code="(customdatetime1__c+customnumber1__c)">
         <referencefield devName="customdatetime1" labelName="customdatetime1"
             dataType="DateTime"/>
         <referencefield devName="customnumber1" labelName="customnumber1"
             dataType="Double" scale="2" precision="12"/>
     </testcase>
     <testcase name="testAddDateTimeGivingDateValue" labels="extended"
         devName="testAddDateTimeGivingDateValue"
         labelName="testAddDateTimeGivingDateValue" dataType="DateOnly"
         dataFile="addDateTime" swap="true" scale="2" precision="12"
         code="DateValue(customdatetime1__c+customnumber1__c)">
         <referencefield devName="customdatetime1" labelName="customdatetime1"
             dataType="DateTime"/>
         <referencefield devName="customnumber1" labelName="customnumber1"
             dataType="Double" scale="2" precision="12"/>
     </testcase>
     <testcase name="testAddDateTimeWithExpr" devName="testAddDateTimeWithExpr"
         labelName="testAddDateTimeWithExpr" dataType="DateTime" compareTemplate="formula"
         dataFile="addDateTimeWithExpr" scale="2" precision="12"
         code="(customformula0__c+custompercent2__c+customformula1__c+LEN(customtext1__c))">
         <referencefield devName="customformula0" labelName="customformula0"
             dataType="DateTime"
             code="(customdatetime1__c+custompercent1__c)">
             <referencefield devName="customdatetime1"
                 labelName="customdatetime1" dataType="DateTime"/>
             <referencefield devName="custompercent1"
                 labelName="custompercent1" dataType="Percent" scale="9"
                 precision="18"/>
         </referencefield>
         <referencefield devName="custompercent2" labelName="custompercent2"
             dataType="Percent" scale="2" precision="12"/>
         <referencefield devName="customformula1" labelName="customformula1"
             dataType="Double" scale="2" precision="12"
             code="(customdatetime2__c-customdatetime3__c)">
             <referencefield devName="customdatetime2"
                 labelName="customdatetime2" dataType="DateTime"/>
             <referencefield devName="customdatetime3"
                 labelName="customdatetime3" dataType="DateTime"/>
         </referencefield>
         <referencefield devName="customtext1" labelName="customtext1"
             dataType="Text" length="255"/>
         <whyIgnoreSql db="all">Date Overflow</whyIgnoreSql>
     </testcase>

     <testcase name="testSubDate" devName="testSubDate"
         labelName="testSubDate" dataType="Double" dataFile="subDate"
         swap="true" scale="2" precision="12"
         code="(customdate1__c-customdate2__c)">
         <referencefield devName="customdate1" labelName="customdate1"
             dataType="DateOnly"/>
         <referencefield devName="customdate2" labelName="customdate2"
             dataType="DateOnly"/>
     </testcase>
     <testcase name="testSubDateTime" devName="testSubDateTime"
         labelName="testSubDateTime" dataType="Double" dataFile="subDateTime"
         swap="true" scale="2" precision="12"
         code="(customdatetime1__c-customdatetime2__c)">
         <referencefield devName="customdatetime1" labelName="customdatetime1"
             dataType="DateTime"/>
         <referencefield devName="customdatetime2" labelName="customdatetime2"
             dataType="DateTime"/>
     </testcase>
     <!-- The high precision numbers in decimal got confused when dividing (since floor/ceiling goes to 3 decimal places).  Low precision has floor issues too -->
     <testcase name="testSubDateTimeCorners1" devName="testSubDateTimeCorners1" accuracyIssue="badDecimal"
         labelName="testSubDateTimeCorners1" dataType="Double" dataFile="subDateTimeCornersData"
         swap="true" scale="2" precision="12"
         code="(floor((customdatetime1__c-customdatetime2__c)*1440*60))">
         <referencefield devName="customdatetime1" labelName="customdatetime1"
             dataType="DateTime"/>
         <referencefield devName="customdatetime2" labelName="customdatetime2"
             dataType="DateTime"/>
     </testcase>
     <testcase name="testSubDateTimeCorners2" devName="testSubDateTimeCorners2" accuracyIssue="floorCeiling"
         labelName="testSubDateTimeCorners2" dataType="Double" dataFile="subDateTimeCornersData"
         swap="true" scale="2" precision="12"
         code="(ceiling((customdatetime1__c-customdatetime2__c)*1440*60))">
         <referencefield devName="customdatetime1" labelName="customdatetime1"
             dataType="DateTime"/>
         <referencefield devName="customdatetime2" labelName="customdatetime2"
             dataType="DateTime"/>
     </testcase>
     <testcase name="testSubDateTimeGivingDateTime" labels="extended"
         devName="testSubDateTimeGivingDate"
         labelName="testSubDateTimeGivingDate" dataType="DateTime"
         dataFile="addDateTime" scale="2" precision="12"
         code="(customdatetime1__c-customnumber1__c)">
         <referencefield devName="customdatetime1" labelName="customdatetime1"
             dataType="DateTime"/>
         <referencefield devName="customnumber1" labelName="customnumber1"
             dataType="Double" scale="2" precision="12"/>
     </testcase>
     <!-- this should be invalid -->
     <testcase name="testSubDateTimeGivingDate" labels="extended"
         devName="testSubDateTimeGivingDate"
         labelName="testSubDateTimeGivingDate" dataType="DateOnly"
         dataFile="addDateTime" scale="2" precision="12"
         code="(customdatetime1__c-customnumber1__c)">
         <referencefield devName="customdatetime1" labelName="customdatetime1"
             dataType="DateTime"/>
         <referencefield devName="customnumber1" labelName="customnumber1"
             dataType="Double" scale="2" precision="12"/>
     </testcase>
     <!-- here the SQL operation seems to be incorrect -->
     <testcase name="testSubDateTimeGivingDateValue" labels="extended"
         devName="testSubDateTimeGivingDateValue"
         labelName="testSubDateTimeGivingDateValue" dataType="DateOnly"
         dataFile="addDateTime" scale="2" precision="12"  compareType="none"
         code="DateValue(customdatetime1__c-customnumber1__c)">
         <referencefield devName="customdatetime1" labelName="customdatetime1"
             dataType="DateTime"/>
         <referencefield devName="customnumber1" labelName="customnumber1"
             dataType="Double" scale="2" precision="12"/>
     </testcase>
     <testcase labels="basic" name="testOriginDateTime"
         devName="testOriginDateTime" labelName="testOriginDateTime"
         dataType="DateTime" scale="2" precision="12"
         code="$System.originDateTime">
     </testcase>
     <testcase name="testDateTimeText" devName="testDateTimeText"
         labelName="testDateTimeText" dataType="Text" dataFile="addDateTime"
         scale="2" precision="12" code="Text(customdatetime1__c)">
         <referencefield devName="customdatetime1" labelName="customdatetime1"
             dataType="DateTime"/>
     </testcase>
     <testcase name="testMultiplySimple" devName="testMultiplySimple"
         labelName="testMultiplySimple" dataType="Double"
         dataFile="multiplySimple" scale="2"
         precision="12" code="(customcurrency1__c*customcurrency2__c)">
         <referencefield devName="customcurrency1" labelName="customcurrency1"
             dataType="Currency" scale="2" precision="12"/>
         <referencefield devName="customcurrency2" labelName="customcurrency2"
             dataType="Currency" scale="2" precision="12"/>
     </testcase>
<<<<<<< HEAD
     <testcase name="testMultiplyWithExpr"
         devName="testMultiplyWithExpr" labelName="testMultiplyWithExpr"
         dataType="Currency" dataFile="multiplyWithExpr" scale="2" labels="math"
         whyIgnoreSql="trino:precision limits"
         precision="12" code="(customformula0__c*customnumber1__c)">
         <referencefield devName="customformula0" labelName="customformula0"
             dataType="Double" scale="2" precision="12"
             code="(custompercent1__c*customcurrency1__c)">
             <referencefield devName="custompercent1"
                 labelName="custompercent1" dataType="Percent" scale="9"
                 precision="18"/>
             <referencefield devName="customcurrency1"
                 labelName="customcurrency1" dataType="Currency" scale="9"
                 precision="18"/>
         </referencefield>
         <referencefield devName="customnumber1" labelName="customnumber1"
             dataType="Double" scale="2" precision="12"/>
     </testcase>
=======

>>>>>>> 7e8c209a
     <testcase name="testMultiplyWithDivideExpr" labels="extended"
         devName="testMultiplyWithDivideExpr"
         labelName="testMultiplyWithDivideExpr" dataType="Currency"
         dataFile="multiplyWithDivideExpr" scale="2" precision="12"
         code="(customformula0__c*customnumber1__c)">
         <referencefield devName="customformula0" labelName="customformula0"
             dataType="Double" scale="3" precision="12"
             code="(custompercent1__c/customcurrency1__c)">
             <referencefield devName="custompercent1"
                 labelName="custompercent1" dataType="Percent" scale="9"
                 precision="18"/>
             <referencefield devName="customcurrency1"
                 labelName="customcurrency1" dataType="Currency" scale="9"
                 precision="18"/>
         </referencefield>
         <referencefield devName="customnumber1" labelName="customnumber1"
             dataType="Double" scale="2" precision="12"/>
     </testcase>
     <!-- this is same as above, except for scale of the nested formula field.
         This version results in different value in merge templates because of rounding of
         the operand, which doesn't occur in pure formula field case.
         So compare turned off here -->
     <testcase name="testMultiplyWithDivideExpr2" labels="extended"
         devName="testMultiplyWithDivideExpr2"
         labelName="testMultiplyWithDivideExpr2" dataType="Currency"
         dataFile="multiplyWithDivideExpr" scale="2" precision="12"
         code="(customformula0__c*customnumber1__c)">
         <referencefield devName="customformula0" labelName="customformula0"
             dataType="Double" scale="2" precision="12"
             code="(custompercent1__c/customcurrency1__c)">
             <referencefield devName="custompercent1"
                 labelName="custompercent1" dataType="Percent" scale="9"
                 precision="18"/>
             <referencefield devName="customcurrency1"
                 labelName="customcurrency1" dataType="Currency" scale="9"
                 precision="18"/>
         </referencefield>
         <referencefield devName="customnumber1" labelName="customnumber1"
             dataType="Double" scale="2" precision="12"/>
     </testcase>

     <!-- NOTE: TESTCASES For IF function() and comparision operators -->
     <testcase name="testIfTextCompareNotEqualReturnNum"
         devName="testIfTextCompareNotEqualReturnNum"
         labelName="testIfTextCompareNotEqualReturnNum" dataType="Currency"
         dataFile="ifCompare" scale="2" precision="12"
         code="IF((customtext1__c&lt;&gt;customtext2__c),customnumber1__c,custompercent1__c)">
         <referencefield devName="customtext1" labelName="customtext1"
             dataType="Text" length="255"/>
         <referencefield devName="customtext2" labelName="customtext2"
             dataType="Text" length="255"/>
         <referencefield devName="customnumber1" labelName="customnumber1"
             dataType="Double" scale="2" precision="12"/>
         <referencefield devName="custompercent1" labelName="custompercent1"
             dataType="Percent" scale="2" precision="12"/>
     </testcase>


     <!-- FOUND: BUG ID: 63679 - http://bugforce/bug/bugDetail.jsp?id=100000000000HpF -->
     <testcase name="testIfTextCompareEqualReturnNum"
         devName="testIfTextCompareEqualReturnNum"
         labelName="testIfTextCompareEqualReturnNum" dataType="Percent"
         dataFile="ifCompare" scale="2" precision="12"
         code="IF((customtext1__c=customtext2__c),customnumber1__c,customcurrency1__c)">
         <referencefield devName="customtext1" labelName="customtext1"
             dataType="Text" length="255"/>
         <referencefield devName="customtext2" labelName="customtext2"
             dataType="Text" length="255"/>
         <referencefield devName="customnumber1" labelName="customnumber1"
             dataType="Double" scale="2" precision="12"/>
         <referencefield devName="customcurrency1" labelName="customcurrency1"
             dataType="Currency" scale="2" precision="12"/>
     </testcase>
     <testcase name="testIfTextCompareEqualReturnDate" labels="extended"
         devName="testIfTextCompareEqualReturnDate"
         labelName="testIfTextCompareEqualReturnDate" dataType="DateOnly"
         dataFile="ifTextCompareReturnDate" scale="2" precision="12"
         code="IF((customtext1__c=customemail1__c),customdate1__c,customformula1__c)">
         <referencefield devName="customtext1" labelName="customtext1"
             dataType="Text" length="255"/>
         <referencefield devName="customemail1" labelName="customemail1"
             dataType="email" length="255"/>
         <referencefield devName="customdate1" labelName="customdate1"
             dataType="DateOnly"/>
         <referencefield devName="customformula1" labelName="customformula1"
             dataType="DateOnly" code="(customdate2__c+customnumber1__c)">
             <referencefield devName="customdate2" labelName="customdate2"
                 dataType="DateOnly"/>
             <referencefield devName="customnumber1" labelName="customnumber1"
                 dataType="Double" scale="9" precision="18"/>
         </referencefield>
     </testcase>
     <testcase name="testIfTextCompareEqualReturnDateTime" labels="extended"
         devName="testIfTextCompareEqualReturnDateTime"
         labelName="testIfTextCompareEqualReturnDateTime" dataType="DateTime"
         dataFile="ifTextCompareReturnDateTime" scale="2" precision="12"
         code="IF((customphone1__c=customphone2__c),customformula1__c,customdatetime2__c)">
         <referencefield devName="customphone1" labelName="customphone1"
             dataType="phone" length="255"/>
         <referencefield devName="customphone2" labelName="customphone2"
             dataType="phone" length="255"/>
         <referencefield devName="customformula1" labelName="customformula1"
             dataType="DateTime"
             code="(customdatetime1__c-customcurrency1__c)">
             <referencefield devName="customdatetime1"
                 labelName="customdatetime1" dataType="DateTime"/>
             <referencefield devName="customcurrency1"
                 labelName="customcurrency1" dataType="Currency" scale="9"
                 precision="18"/>
         </referencefield>
         <referencefield devName="customdatetime2" labelName="customdatetime2"
             dataType="DateTime"/>
     </testcase>
     <testcase name="testIfTextCompareEqualReturnText"
         devName="testIfTextCompareEqualReturnText"
         labelName="testIfTextCompareEqualReturnText" dataType="Text"
         dataFile="ifTextCompareReturnText" scale="2" precision="12"
         code="IF((customtext1__c=customtext2__c), &quot;true&quot;, &quot;false&quot;)">
         <referencefield devName="customtext1" labelName="customtext1"
             dataType="Text" length="255"/>
         <referencefield devName="customtext2" labelName="customtext2"
             dataType="Text" length="255"/>
     </testcase>
     <testcase name="testIfUsesTrue" devName="testIfUsesTrue"
         labelName="testIfUsesTrue" dataType="Double"
         dataFile="twoNumericFields" scale="2" precision="12"
         code="IF(true,1,0)"/>
     <testcase name="testIfUsesFalse" devName="testIfUsesFalse"
         labelName="testIfUsesFalse" dataType="Percent"
         dataFile="twoNumericFields" scale="2" precision="12"
         code="IF(false,1,0)"/>


     <!-- Bug 118791 http://bugforce.eng.salesforce.com/bug/bugDetail.jsp?id=100000000000XJu -->
     <testcase name="testIfIf" devName="testIfIf" labelName="testIfIf"
         dataType="Text" scale="2" dataFile="ifTextCompareReturnText"
         precision="12"
         code="if( if (customtext1__c=customtext2__c, true, false),  &quot;true&quot;, &quot;false&quot;)">
         <referencefield devName="customtext1" labelName="customtext1"
             dataType="Text" length="255"/>
         <referencefield devName="customtext2" labelName="customtext2"
             dataType="Text" length="255"/>
     </testcase>
     <testcase name="testIfNullThenIf" devName="testIfNullThenIf" labels="extended"
         labelName="testIfNullThenIf" dataType="Text" scale="2"
         dataFile="ifTextCompareReturnText" precision="12"
         code="if( if (customtext1__c=customtext2__c, null, false),  &quot;true&quot;, &quot;false&quot;)">
         <referencefield devName="customtext1" labelName="customtext1"
             dataType="Text" length="255"/>
         <referencefield devName="customtext2" labelName="customtext2"
             dataType="Text" length="255"/>
     </testcase>
     <testcase name="testIfNullElseIf" devName="testIfNullElseIf" labels="extended"
         labelName="testIfNullElseIf" dataType="Text" scale="2"
         dataFile="ifTextCompareReturnText" precision="12"
         code="if( if (customtext1__c=customtext2__c, true, null),  &quot;true&quot;, &quot;false&quot;)">
         <referencefield devName="customtext1" labelName="customtext1"
             dataType="Text" length="255"/>
         <referencefield devName="customtext2" labelName="customtext2"
             dataType="Text" length="255"/>
     </testcase>
     <!-- really dumb case... -->
     <testcase name="testIfNullNullIf" devName="testIfNullNullIf" labels="extended"
         labelName="testIfNullNullIf" dataType="Text" scale="2" whyIgnoreSql="postgres:incorrectly converts null to text for number comparison"
         dataFile="ifTextCompareReturnText" precision="12"
         code="if( if (customtext1__c=customtext2__c, null, null) = 0,  &quot;true&quot;, &quot;false&quot;)">
         <referencefield devName="customtext1" labelName="customtext1"
             dataType="Text" length="255"/>
         <referencefield devName="customtext2" labelName="customtext2"
             dataType="Text" length="255"/>
     </testcase>
     <testcase name="testIfNotNull" devName="testIfNotNull" labels="extended"
         labelName="testIfNotNull" dataType="Text" scale="2" precision="12"
         code="if (not(null), &quot;True&quot;, &quot;False&quot;)">
     </testcase>
     <testcase name="testIfAndNull" devName="testIfAndNull" labels="extended"
         labelName="testIfAndNull" dataType="Text" scale="2" precision="12"
         dataFile="singleBooleanFieldData"
         code="IF(AND(null,customcheckbox1__c),&quot;T&quot;,&quot;F&quot;) &amp; IF(AND(customcheckbox1__c,null),&quot;T&quot;,&quot;F&quot;)">
         <referencefield devName="customcheckbox1" labelName="customcheckbox1"
             dataType="Boolean" length="255"/>
     </testcase>
     <testcase name="testIfOrNull" devName="testIfOrNull" labels="extended"
         labelName="testIfOrNull" dataType="Text" scale="2" precision="12"
         dataFile="singleBooleanFieldData"
         code="IF(OR(null,customcheckbox1__c),&quot;T&quot;,&quot;F&quot;) &amp; IF(OR(customcheckbox1__c,null),&quot;T&quot;,&quot;F&quot;)">
         <referencefield devName="customcheckbox1" labelName="customcheckbox1"
             dataType="Boolean" length="255"/>
     </testcase>
     <testcase name="testIfNumIf" devName="testIfNumIf" labelName="testIfNumIf" labels="extended"
         dataType="Text" scale="2" dataFile="ifTextCompareReturnText"
         precision="12"
         code="if( if (customtext1__c=customtext2__c, 1, 2) = 1,  &quot;true&quot;, &quot;false&quot;)">
         <referencefield devName="customtext1" labelName="customtext1"
             dataType="Text" length="255"/>
         <referencefield devName="customtext2" labelName="customtext2"
             dataType="Text" length="255"/>
     </testcase>
     <testcase name="testIfNumNullIf" devName="testIfNumNullIf" labels="extended"
         labelName="testIfNumNullIf" dataType="Text" scale="2"
         dataFile="ifTextCompareReturnText" precision="12"
         code="if( if (customtext1__c=customtext2__c, 1, null) = 1,  &quot;true&quot;, &quot;false&quot;)">
         <referencefield devName="customtext1" labelName="customtext1"
             dataType="Text" length="255"/>
         <referencefield devName="customtext2" labelName="customtext2"
             dataType="Text" length="255"/>
     </testcase>

     <!-- null == null in Javascript, and fixing that for low precision JS isn't a priority right now.  -->
     <testcase name="testIfNumCompareEqual" labels="extended" compareTemplate="formula"
         devName="testIfNumCompareEqual" labelName="testIfNumCompareEqual" accuracyIssue="needHp"
         dataType="Text" dataFile="ifCompare" scale="2" precision="12"
         code="IF((customnumber1__c=customcurrency1__c),customtext1__c,customphone1__c)">
         <referencefield devName="customnumber1" labelName="customnumber1"
             dataType="Double" scale="2" precision="12"/>
         <referencefield devName="customcurrency1" labelName="customcurrency1"
             dataType="Currency" scale="2" precision="12"/>
         <referencefield devName="customtext1" labelName="customtext1"
             dataType="Text" length="255"/>
         <referencefield devName="customphone1" labelName="customphone1"
             dataType="phone" length="255"/>
     </testcase>
     <testcase name="testIfNumCompareLess" labels="extended"
         devName="testIfNumCompareLess" labelName="testIfNumCompareLess"
         dataType="Percent" dataFile="ifCompare" scale="2" precision="12"
         code="IF((customcurrency1__c&lt;customcurrency2__c),customcurrency3__c,customnumber1__c)">
         <referencefield devName="customcurrency1" labelName="customcurrency1"
             dataType="Currency" scale="2" precision="12"/>
         <referencefield devName="customcurrency2" labelName="customcurrency2"
             dataType="Currency" scale="2" precision="12"/>
         <referencefield devName="customcurrency3" labelName="customcurrency3"
             dataType="Currency" scale="2" precision="12"/>
         <referencefield devName="customnumber1" labelName="customnumber1"
             dataType="Double" scale="2" precision="12"/>
     </testcase>
     <testcase name="testIfNumCompareLessOrEqual" labels="extended"
         devName="testIfNumCompareLessOrEqual"
         labelName="testIfNumCompareLessOrEqual" dataType="Currency"
         dataFile="ifCompare" scale="2" precision="12"
         code="IF((customcurrency1__c&lt;=customcurrency2__c),customcurrency3__c,customnumber1__c)">
         <referencefield devName="customcurrency1" labelName="customcurrency1"
             dataType="Currency" scale="2" precision="12"/>
         <referencefield devName="customcurrency2" labelName="customcurrency2"
             dataType="Currency" scale="2" precision="12"/>
         <referencefield devName="customcurrency3" labelName="customcurrency3"
             dataType="Currency" scale="2" precision="12"/>
         <referencefield devName="customnumber1" labelName="customnumber1"
             dataType="Double" scale="2" precision="12"/>
     </testcase>
     <!-- Same issue as CompareEqual with number equality when using low precision numbers -->
     <testcase name="testIfNumCompareNotEqual" labels="extended"
         devName="testIfNumCompareNotEqual"
         labelName="testIfNumCompareNotEqual" dataType="Double"  accuracyIssue="needHp"
         dataFile="ifCompare" scale="2" precision="12"
         code="IF((customcurrency1__c&lt;&gt;customcurrency2__c),customcurrency3__c,customnumber1__c)">
         <referencefield devName="customcurrency1" labelName="customcurrency1"
             dataType="Currency" scale="2" precision="12"/>
         <referencefield devName="customcurrency2" labelName="customcurrency2"
             dataType="Currency" scale="2" precision="12"/>
         <referencefield devName="customcurrency3" labelName="customcurrency3"
             dataType="Currency" scale="2" precision="12"/>
         <referencefield devName="customnumber1" labelName="customnumber1"
             dataType="Double" scale="2" precision="12"/>
     </testcase>

     <!-- FOUND: BUG ID: 63777 - http://bugforce/bug/bugDetail.jsp?id=100000000000Hqp    -->
     <testcase name="testIfContainsFunc"
         devName="testIfContainsFunc" labelName="testIfContainsFunc"
         dataType="Double" dataFile="ifCompare" scale="2" precision="12"
         code="IF(CONTAINS(customtext1__c,customtext2__c),ABS(customnumber1__c),FLOOR(customnumber2__c))">
         <referencefield devName="customtext1" labelName="customtext1"
             dataType="Text" length="255"/>
         <referencefield devName="customtext2" labelName="customtext2"
             dataType="Text" length="255"/>
         <referencefield devName="customnumber1" labelName="customnumber1"
             dataType="Double" scale="2" precision="12"/>
         <referencefield devName="customnumber2" labelName="customnumber2"
             dataType="Double" scale="2" precision="12"/>
     </testcase>
     <testcase name="testDate" devName="testDate"
         labelName="testDate" dataType="DateOnly" dataFile="functiondate"
         scale="2" precision="12"
         code="DATE(customnumber1__c,customnumber2__c,customnumber3__c)">
         <referencefield devName="customnumber1" labelName="customnumber1"
             dataType="Double" scale="2" precision="12"/>
         <referencefield devName="customnumber2" labelName="customnumber2"
             dataType="Double" scale="2" precision="12"/>
         <referencefield devName="customnumber3" labelName="customnumber3"
             dataType="Double" scale="2" precision="12"/>
         <whyIgnoreSql db="spanner" numFailures="2">Last Day test overflows with 12-01-9999</whyIgnoreSql>
     </testcase>
     <testcase name="testDateConstVarVar" devName="testDateConstVarVar"
         labelName="testDateConstVarVar" dataType="DateOnly" dataFile="functiondate"
         scale="2" precision="12"
         code="DATE(2012,customnumber2__c,customnumber3__c)">
         <referencefield devName="customnumber1" labelName="customnumber1"
             dataType="Double" scale="2" precision="12"/>
         <referencefield devName="customnumber2" labelName="customnumber2"
             dataType="Double" scale="2" precision="12"/>
         <referencefield devName="customnumber3" labelName="customnumber3"
             dataType="Double" scale="2" precision="12"/>
     </testcase>
     <testcase name="testDateVarConstVar" devName="testDateVarConstVar"
         labelName="testDateVarConstVar" dataType="DateOnly" dataFile="functiondate"
         scale="2" precision="12"
         code="DATE(customnumber1__c,12,customnumber3__c)">
         <referencefield devName="customnumber1" labelName="customnumber1"
             dataType="Double" scale="2" precision="12"/>
         <referencefield devName="customnumber2" labelName="customnumber2"
             dataType="Double" scale="2" precision="12"/>
         <referencefield devName="customnumber3" labelName="customnumber3"
             dataType="Double" scale="2" precision="12"/>
     </testcase>
     <testcase name="testDateVarVarConst" devName="testDateVarVarConst"
         labelName="testDateVarVarConst" dataType="DateOnly" dataFile="functiondate"
         scale="2" precision="12"
         code="DATE(customnumber1__c,customnumber2__c,28)">
         <referencefield devName="customnumber1" labelName="customnumber1"
             dataType="Double" scale="2" precision="12"/>
         <referencefield devName="customnumber2" labelName="customnumber2"
             dataType="Double" scale="2" precision="12"/>
         <referencefield devName="customnumber3" labelName="customnumber3"
             dataType="Double" scale="2" precision="12"/>
         <whyIgnoreSql db="spanner" numFailures="2">Last Day test overflows with 12-01-9999</whyIgnoreSql>
     </testcase>
     <testcase name="testDateVarConstConst" devName="testDateVarConstConst"
         labelName="testDateVarConstConst" dataType="DateOnly" dataFile="functiondate"
         scale="2" precision="12"
         code="DATE(customnumber1__c,11,25)">
         <referencefield devName="customnumber1" labelName="customnumber1"
             dataType="Double" scale="2" precision="12"/>
         <referencefield devName="customnumber2" labelName="customnumber2"
             dataType="Double" scale="2" precision="12"/>
         <referencefield devName="customnumber3" labelName="customnumber3"
             dataType="Double" scale="2" precision="12"/>
     </testcase>
     <testcase name="testDateConstVarConst" devName="testDateConstVarConst"
         labelName="testDateConstVarConst" dataType="DateOnly" dataFile="functiondate"
         scale="2" precision="12"
         code="DATE(2012,customnumber2__c,28)">
         <referencefield devName="customnumber1" labelName="customnumber1"
             dataType="Double" scale="2" precision="12"/>
         <referencefield devName="customnumber2" labelName="customnumber2"
             dataType="Double" scale="2" precision="12"/>
         <referencefield devName="customnumber3" labelName="customnumber3"
             dataType="Double" scale="2" precision="12"/>
     </testcase>
     <testcase name="testDateConstConstVar" devName="testDateConstConstVar"
         labelName="testDateConstConstVar" dataType="DateOnly" dataFile="functiondate"
         scale="2" precision="12"
         code="DATE(2012,11,customnumber3__c)">
         <referencefield devName="customnumber1" labelName="customnumber1"
             dataType="Double" scale="2" precision="12"/>
         <referencefield devName="customnumber2" labelName="customnumber2"
             dataType="Double" scale="2" precision="12"/>
         <referencefield devName="customnumber3" labelName="customnumber3"
             dataType="Double" scale="2" precision="12"/>
     </testcase>
     <testcase name="testDateLeapYear" devName="testDateLeapYear"
         labelName="testDateLeapYear" dataType="DateOnly" dataFile="functiondate-days"
         scale="2" precision="12"
         code="DATE(2012,2,day__c)">
         <referencefield devName="day" labelName="day"
             dataType="Double" scale="2" precision="12"/>
     </testcase>
    <testcase name="testDateNonLeapYear" devName="testDateNonLeapYear"
         labelName="testDateNonLeapYear" dataType="DateOnly" dataFile="functiondate-days"
         scale="2" precision="12"
         code="DATE(2011,2,day__c)">
         <referencefield devName="day" labelName="day"
             dataType="Double" scale="2" precision="12"/>
     </testcase>
    <testcase name="testDateLeapYear2" devName="testDateLeapYear2"
         labelName="testDateLeapYear2" dataType="DateOnly" dataFile="functiondate-months"
         scale="2" precision="12"
         code="DATE(2012,month__c,29)">
         <referencefield devName="month" labelName="month"
             dataType="Double" scale="2" precision="12"/>
     </testcase>
    <testcase name="testDateNonLeapYear2" devName="testDateNonLeapYear2"
         labelName="testDateNonLeapYear2" dataType="DateOnly" dataFile="functiondate-months"
         scale="2" precision="12"
         code="DATE(2011,month__c,29)">
         <referencefield devName="month" labelName="month"
             dataType="Double" scale="2" precision="12"/>
     </testcase>
    <testcase name="testDateLeapConstantMonth" devName="testDateLeapConstantMonth"
         labelName="testDateLeapConstantMonth" dataType="DateOnly" dataFile="functiondate-yearday"
         scale="2" precision="12"
         code="DATE(year__c,2,day__c)">
         <referencefield devName="year" labelName="year"
             dataType="Double" scale="2" precision="12"/>
         <referencefield devName="day" labelName="day"
             dataType="Double" scale="2" precision="12"/>
     </testcase>
     <testcase name="testDateLeapConstantDay" devName="testDateLeapConstantDay"
         labelName="testDateLeapConstantDay" dataType="DateOnly" dataFile="functiondate-yearmonths"
         scale="2" precision="12"
         code="DATE(year__c,month__c,29)">
          <referencefield devName="year" labelName="year"
             dataType="Double" scale="2" precision="12"/>
         <referencefield devName="month" labelName="month"
             dataType="Double" scale="2" precision="12"/>
     </testcase>
     <testcase name="testDateAllConstants" devName="testDateAllConstants"
         labelName="testDateAllConstants" dataType="DateOnly"
         scale="2" precision="12"
         code="DATE(2012,2,29)">
     </testcase>
    <testcase name="testDateAllConstantsNonLeap" devName="testDateAllConstantsNonLeap"
         labelName="testDateAllConstantsNonLeap" dataType="DateOnly"
         scale="2" precision="12"
         code="DATE(2011,2,29)">
     </testcase>
     <testcase name="testDateVariableYear" devName="testDateVariableYear"
         labelName="testDateVariableYear" dataType="DateOnly" dataFile="functiondate-years"
         scale="2" precision="12"
         code="DATE(year__c,2,29)">
         <referencefield devName="year" labelName="year"
             dataType="Double" scale="2" precision="12"/>
     </testcase>

     <testcase name="testIfANDFunc" devName="testIfANDFunc"
         labelName="testIfANDFunc" dataType="DateOnly" dataFile="ifAndOrFunc"
         scale="2" precision="12"
         code="IF(AND(customcheckbox1__c,customcheckbox2__c),customformula1__c,DATE(customnumber1__c,customnumber2__c,customnumber3__c))">
         <referencefield devName="customcheckbox1" labelName="customcheckbox1"
             dataType="Boolean" length="255"/>
         <referencefield devName="customcheckbox2" labelName="customcheckbox2"
             dataType="Boolean" length="255"/>
         <referencefield devName="customformula1" labelName="customformula1"
             dataType="DateOnly"
             code="IF(customcheckbox3__c,customdate1__c,customdate2__c)">
             <referencefield devName="customcheckbox3"
                 labelName="customcheckbox3" dataType="Boolean" length="255"/>
             <referencefield devName="customdate1" labelName="customdate1"
                 dataType="DateOnly"/>
             <referencefield devName="customdate2" labelName="customdate2"
                 dataType="DateOnly"/>
         </referencefield>
         <referencefield devName="customnumber1" labelName="customnumber1"
             dataType="Double" scale="2" precision="12"/>
         <referencefield devName="customnumber2" labelName="customnumber2"
             dataType="Double" scale="2" precision="12"/>
         <referencefield devName="customnumber3" labelName="customnumber3"
             dataType="Double" scale="2" precision="12"/>
     </testcase>
     <testcase name="testIfORFunc" devName="testIfORFunc"
         labelName="testIfORFunc" dataType="DateOnly" dataFile="ifAndOrFunc"
         scale="2" precision="12"
         code="IF(OR(customcheckbox1__c,customcheckbox2__c),IF(customcheckbox3__c,customdate1__c,customdate2__c),customformula2__c)">
         <referencefield devName="customcheckbox1" labelName="customcheckbox1"
             dataType="Boolean" length="255"/>
         <referencefield devName="customcheckbox2" labelName="customcheckbox2"
             dataType="Boolean" length="255"/>
         <referencefield devName="customcheckbox3" labelName="customcheckbox3"
             dataType="Boolean" length="255"/>
         <referencefield devName="customdate1" labelName="customdate1"
             dataType="DateOnly"/>
         <referencefield devName="customdate2" labelName="customdate2"
             dataType="DateOnly"/>
         <referencefield devName="customformula2" labelName="customformula2"
             dataType="DateOnly"
             code="DATE(customnumber1__c,customnumber2__c,customnumber3__c)">
             <referencefield devName="customnumber1" labelName="customnumber1"
                 dataType="Double" scale="9" precision="18"/>
             <referencefield devName="customnumber2" labelName="customnumber2"
                 dataType="Double" scale="9" precision="18"/>
             <referencefield devName="customnumber3" labelName="customnumber3"
                 dataType="Double" scale="9" precision="18"/>
         </referencefield>
         <whyIgnoreSql db="spanner" numFailures="1">TODO: Google LastDay logic treats a null month as 0 and fails.</whyIgnoreSql>         
     </testcase>

     <testcase name="testBooleanAND" devName="testBooleanAND"
         labelName="testBooleanAND" dataType="Boolean" dataFile="ifAndOrFunc"
         code="AND(customformula1__c,OR(customcheckbox1__c,customcheckbox2__c))">
         <referencefield devName="customcheckbox1" labelName="customcheckbox1"
             dataType="Boolean" length="255"/>
         <referencefield devName="customcheckbox2" labelName="customcheckbox2"
             dataType="Boolean" length="255"/>
         <referencefield devName="customcheckbox3" labelName="customcheckbox3"
             dataType="Boolean" length="255"/>
         <referencefield devName="customformula1" labelName="customformula1"
             dataType="Boolean"
             code="customdate1__c > customdate2__c">
             <referencefield devName="customdate1" labelName="customdate1"
                 dataType="DateOnly"/>
             <referencefield devName="customdate2" labelName="customdate2"
                 dataType="DateOnly"/>
         </referencefield>
         <referencefield devName="customformula2" labelName="customformula2"
             dataType="DateOnly"
             code="DATE(customnumber1__c,customnumber2__c,customnumber3__c)">
             <referencefield devName="customnumber1" labelName="customnumber1"
                 dataType="Double" scale="9" precision="18"/>
             <referencefield devName="customnumber2" labelName="customnumber2"
                 dataType="Double" scale="9" precision="18"/>
             <referencefield devName="customnumber3" labelName="customnumber3"
                 dataType="Double" scale="9" precision="18"/>
         </referencefield>
     </testcase>

     <testcase name="testBooleanEq" devName="testBooleanEq"
         labelName="testBooleanEq" dataType="Boolean" dataFile="ifAndOrFunc"
         code="customformula1__c = OR(customcheckbox1__c,customcheckbox2__c)">
         <referencefield devName="customcheckbox1" labelName="customcheckbox1"
             dataType="Boolean" length="255"/>
         <referencefield devName="customcheckbox2" labelName="customcheckbox2"
             dataType="Boolean" length="255"/>
         <referencefield devName="customcheckbox3" labelName="customcheckbox3"
             dataType="Boolean" length="255"/>
         <referencefield devName="customformula1" labelName="customformula1"
             dataType="Boolean"
             code="customdate1__c > customdate2__c">
             <referencefield devName="customdate1" labelName="customdate1"
                 dataType="DateOnly"/>
             <referencefield devName="customdate2" labelName="customdate2"
                 dataType="DateOnly"/>
         </referencefield>
         <referencefield devName="customformula2" labelName="customformula2"
             dataType="DateOnly"
             code="DATE(customnumber1__c,customnumber2__c,customnumber3__c)">
             <referencefield devName="customnumber1" labelName="customnumber1"
                 dataType="Double" scale="9" precision="18"/>
             <referencefield devName="customnumber2" labelName="customnumber2"
                 dataType="Double" scale="9" precision="18"/>
             <referencefield devName="customnumber3" labelName="customnumber3"
                 dataType="Double" scale="9" precision="18"/>
         </referencefield>
     </testcase>

     <testcase name="testBooleanNeq" devName="testBooleanNeq"
         labelName="testBooleanNeq" dataType="Boolean" dataFile="ifAndOrFunc"
         code="customformula1__c != OR(customcheckbox1__c,customcheckbox2__c)">
         <referencefield devName="customcheckbox1" labelName="customcheckbox1"
             dataType="Boolean" length="255"/>
         <referencefield devName="customcheckbox2" labelName="customcheckbox2"
             dataType="Boolean" length="255"/>
         <referencefield devName="customcheckbox3" labelName="customcheckbox3"
             dataType="Boolean" length="255"/>
         <referencefield devName="customformula1" labelName="customformula1"
             dataType="Boolean"
             code="customdate1__c > customdate2__c">
             <referencefield devName="customdate1" labelName="customdate1"
                 dataType="DateOnly"/>
             <referencefield devName="customdate2" labelName="customdate2"
                 dataType="DateOnly"/>
         </referencefield>
         <referencefield devName="customformula2" labelName="customformula2"
             dataType="DateOnly"
             code="DATE(customnumber1__c,customnumber2__c,customnumber3__c)">
             <referencefield devName="customnumber1" labelName="customnumber1"
                 dataType="Double" scale="9" precision="18"/>
             <referencefield devName="customnumber2" labelName="customnumber2"
                 dataType="Double" scale="9" precision="18"/>
             <referencefield devName="customnumber3" labelName="customnumber3"
                 dataType="Double" scale="9" precision="18"/>
         </referencefield>
     </testcase>

     <testcase name="testIfDateCompareGreaterThan" labels="extended" compareTemplate="formula"
         devName="testIfDateCompareGreaterThan"
         labelName="testIfDateCompareGreaterThan" dataType="DateTime"
         dataFile="ifDateCompareReturnDate"
         code="IF((customdate1__c&gt;customdate2__c),customdatetime1__c,customdatetime2__c)">
         <referencefield devName="customdate1" labelName="customdate1"
             dataType="DateOnly"/>
         <referencefield devName="customdate2" labelName="customdate2"
             dataType="DateOnly"/>
         <referencefield devName="customdatetime1" labelName="customdatetime1"
             dataType="DateTime"/>
         <referencefield devName="customdatetime2" labelName="customdatetime2"
             dataType="DateTime"/>
     </testcase>

     <!-- FOUND: BUG ID: 63962 - http://bugforce/bug/bugDetail.jsp?id=100000000000Htw -->
     <testcase name="testIfDateTimeCompareGreaterThan" labels="extended" compareTemplate="formula"
         devName="testIfDateTimeCompareGreaterThan"
         labelName="testIfDateTimeCompareGreaterThan" dataType="DateOnly"
         dataFile="ifDateCompareReturnDate"
         code="IF((customdatetime1__c&gt;customdatetime2__c),customdate1__c,customdate2__c)">
         <referencefield devName="customdatetime1" labelName="customdatetime1"
             dataType="DateTime"/>
         <referencefield devName="customdatetime2" labelName="customdatetime2"
             dataType="DateTime"/>
         <referencefield devName="customdate1" labelName="customdate1"
             dataType="DateOnly"/>
         <referencefield devName="customdate2" labelName="customdate2"
             dataType="DateOnly"/>
     </testcase>

     <!-- NOTES: TESTCASES for Contains() function -->
     <testcase name="testIfContainsUsesText" devName="testIfContainsUsesText"
         labelName="testIfContainsUsesText" dataType="Currency"
         dataFile="ifContainsUsesText" scale="2" precision="12"
         code="IF(CONTAINS(customtext1__c,customtext2__c),customnumber1__c,custompercent1__c)">
         <referencefield devName="customtext1" labelName="customtext1"
             dataType="Text" length="255"/>
         <referencefield devName="customtext2" labelName="customtext2"
             dataType="Text" length="255"/>
         <referencefield devName="customnumber1" labelName="customnumber1"
             dataType="Double" scale="2" precision="12"/>
         <referencefield devName="custompercent1" labelName="custompercent1"
             dataType="Percent" scale="2" precision="12"/>
     </testcase>
     <testcase name="testIfContainsUsesTextArea" labels="extended"
         devName="testIfContainsUsesTextArea"
         labelName="testIfContainsUsesTextArea" dataType="Double"
         dataFile="ifContainsUsesText" scale="2" precision="12"
         code="IF(CONTAINS(customtextarea1__c,customtext1__c),customcurrency1__c,custompercent1__c)">
         <referencefield devName="customtextarea1" labelName="customtextarea1"
             dataType="textarea" length="255"/>
         <referencefield devName="customtext1" labelName="customtext1"
             dataType="Text" length="255"/>
         <referencefield devName="customcurrency1" labelName="customcurrency1"
             dataType="Currency" scale="2" precision="12"/>
         <referencefield devName="custompercent1" labelName="custompercent1"
             dataType="Percent" scale="2" precision="12"/>
     </testcase>
     <testcase name="testIfContainsUsesEmail" devName="testIfContainsUsesEmail"
         labelName="testIfContainsUsesEmail" dataType="Percent"
         dataFile="ifContainsUsesEmail" scale="2" precision="12"
         code="IF(CONTAINS(customemail1__c,customtext1__c),customnumber1__c,customcurrency1__c)">
         <referencefield devName="customemail1" labelName="customemail1"
             dataType="email" length="255"/>
         <referencefield devName="customtext1" labelName="customtext1"
             dataType="Text" length="255"/>
         <referencefield devName="customnumber1" labelName="customnumber1"
             dataType="Double" scale="2" precision="12"/>
         <referencefield devName="customcurrency1" labelName="customcurrency1"
             dataType="Currency" scale="2" precision="12"/>
     </testcase>
     <testcase name="testIfContainsUsesPhone" devName="testIfContainsUsesPhone" labels="extended"
         labelName="testIfContainsUsesPhone" dataType="Currency"
         dataFile="ifContainsUsesText" scale="2" precision="12"
         code="IF(CONTAINS(customphone1__c,customtext1__c),customnumber1__c,custompercent1__c)">
         <referencefield devName="customphone1" labelName="customphone1"
             dataType="phone" length="255"/>
         <referencefield devName="customtext1" labelName="customtext1"
             dataType="Text" length="255"/>
         <referencefield devName="customnumber1" labelName="customnumber1"
             dataType="Double" scale="2" precision="12"/>
         <referencefield devName="custompercent1" labelName="custompercent1"
             dataType="Percent" scale="2" precision="12"/>
     </testcase>

        <!-- NOTES: TESTCASES for Begins() function -->
        <testcase name="testIfBeginsUsesText" devName="testIfBeginsUsesText"
         labelName="testIfBeginsUsesText" dataType="Currency"
            dataFile="ifBeginsUsesText" scale="2" precision="12"
            code="IF(BEGINS(customtext1__c,customtext2__c),customnumber1__c,custompercent1__c)">
         <referencefield devName="customtext1" labelName="customtext1"
                dataType="Text" length="255"/>
            <referencefield devName="customtext2" labelName="customtext2"
                dataType="Text" length="255"/>
            <referencefield devName="customnumber1" labelName="customnumber1"
                dataType="Double" scale="2" precision="12"/>
            <referencefield devName="custompercent1" labelName="custompercent1"
                dataType="Percent" scale="2" precision="12"/>
        </testcase>
        <testcase name="testIfBeginsUsesTextArea" labels="extended"
            devName="testIfBeginsUsesTextArea"
            labelName="testIfBeginsUsesTextArea" dataType="Double"
            dataFile="ifBeginsUsesText" scale="2" precision="12"
            code="IF(BEGINS(customtextarea1__c,customtext1__c),customcurrency1__c,custompercent1__c)">
            <referencefield devName="customtextarea1" labelName="customtextarea1"
                dataType="textarea" length="255"/>           
            <referencefield devName="customtext1" labelName="customtext1"
                dataType="Text" length="255"/>
            <referencefield devName="customcurrency1" labelName="customcurrency1"
                dataType="Currency" scale="2" precision="12"/>
            <referencefield devName="custompercent1" labelName="custompercent1"
                dataType="Percent" scale="2" precision="12"/>
        </testcase>
        <testcase name="testIfBeginsUsesEmail" devName="testIfBeginsUsesEmail"
            labelName="testIfBeginsUsesEmail" dataType="Percent"
            dataFile="ifBeginsUsesEmail" scale="2" precision="12"
            code="IF(BEGINS(customemail1__c,customtext1__c),customnumber1__c,customcurrency1__c)">
            <referencefield devName="customemail1" labelName="customemail1"
                dataType="email" length="255"/>
            <referencefield devName="customtext1" labelName="customtext1"
                dataType="Text" length="255"/>
            <referencefield devName="customnumber1" labelName="customnumber1"
                dataType="Double" scale="2" precision="12"/>
            <referencefield devName="customcurrency1" labelName="customcurrency1"
                dataType="Currency" scale="2" precision="12"/>
        </testcase>
        <testcase name="testIfBeginsUsesPhone" devName="testIfBeginsUsesPhone" labels="extended"
            labelName="testIfBeginsUsesPhone" dataType="Currency"
            dataFile="ifBeginsUsesText" scale="2" precision="12"
            code="IF(BEGINS(customphone1__c,customtext1__c),customnumber1__c,custompercent1__c)">
            <referencefield devName="customphone1" labelName="customphone1"
                dataType="phone" length="255"/>
            <referencefield devName="customtext1" labelName="customtext1"
                dataType="Text" length="255"/>
            <referencefield devName="customnumber1" labelName="customnumber1"
                dataType="Double" scale="2" precision="12"/>
            <referencefield devName="custompercent1" labelName="custompercent1"
                dataType="Percent" scale="2" precision="12"/>
        </testcase>

     <!-- NOTES: TESTCASES for Substitute() function -->
     <testcase name="testSimpleSubstitute"
         devName="testSimpleSubstitute" labelName="testSimpleSubstitute"
         dataType="Text" dataFile="simpleSubstitute" length="1024"
         code="SUBSTITUTE(customtext1__c,customtext2__c,customtext3__c)">
         <referencefield devName="customtext1" labelName="customtext1"
             dataType="Text" length="255"/>
         <referencefield devName="customtext2" labelName="customtext2"
             dataType="Text" length="255"/>
         <referencefield devName="customtext3" labelName="customtext3"
             dataType="Text" length="255"/>
     </testcase>

     <!-- Test Text(num) see bug 120969 -->
     <testcase name="testTextNum" devName="testTextNum"
         labelName="testTextNum" dataType="Text" dataFile="singleNumericField"
         code="Text(customnumber1__c)" length='500' compareType="number">
         <referencefield devName="customnumber1" labelName="customnumber1"
             dataType="Double" scale="1" precision="15"/>
     </testcase>
     <testcase name="testTextNum2" devName="testTextNum2"
         labelName="testTextNum2" dataType="Text" dataFile="singleNumericField"
         code="Text(customnumber1__c)" length='500' compareType="number">
         <referencefield devName="customnumber1" labelName="customnumber1"
             dataType="Double" scale="0" precision="15"/>
     </testcase>


     <!-- NOTES: TESTCASES FOR ABS() FUNCTION -->
     <testcase  name="testAbsCurr" devName="testAbsCurr" labels="extended"
         labelName="testAbsCurr" dataType="Currency" dataFile="absData"
         scale="2" precision="12" code="ABS(customnumber1__c)">
         <referencefield devName="customnumber1" labelName="customnumber1"
             dataType="Double" scale="2" precision="12"/>
     </testcase>
     <testcase name="testAbsSwapTypes" devName="testAbsSwapTypes" labels="extended"
         labelName="testAbsSwapTypes" dataType="Double" dataFile="absData"
         swapTypes="true" scale="2" precision="12" code="ABS(customnumber1__c)">
         <referencefield devName="customnumber1" labelName="customnumber1"
             dataType="Double" scale="2" precision="12"/>
     </testcase>

     <testcase name="testAbsUsesIf" devName="testAbsUsesIf" labels="extended"
         labelName="testAbsUsesIf" dataType="Double"
         dataFile="twoNumericFields" scale="2" precision="12"
         code="ABS(IF(true,customnumber1__c,customnumber2__c))">
         <referencefield devName="customnumber1" labelName="customnumber1"
             dataType="Double" scale="2" precision="12"/>
         <referencefield devName="customnumber2" labelName="customnumber2"
             dataType="Double" scale="2" precision="12"/>
     </testcase>
     <testcase name="testAbsUsesCase" devName="testAbsUsesCase" labels="extended"
         labelName="testAbsUsesCase" dataType="Double"
         dataFile="caseCompareDateReturnNum" scale="2" precision="12"
         code="ABS(CASE(customdate1__c,customdate2__c,customnumber1__c,customdate3__c,customnumber2__c,customnumber3__c))">
         <referencefield devName="customdate1" labelName="customdate1"
             dataType="DateOnly"/>
         <referencefield devName="customdate2" labelName="customdate2"
             dataType="DateOnly"/>
         <referencefield devName="customnumber1" labelName="customnumber1"
             dataType="Double" scale="2" precision="12"/>
         <referencefield devName="customdate3" labelName="customdate3"
             dataType="DateOnly"/>
         <referencefield devName="customnumber2" labelName="customnumber2"
             dataType="Double" scale="2" precision="12"/>
         <referencefield devName="customnumber3" labelName="customnumber3"
             dataType="Double" scale="2" precision="12"/>
     </testcase>
     <testcase name="testAbsUsesLen" devName="testAbsUsesLen" labels="extended"
         labelName="testAbsUsesLen" dataType="Double"
         dataFile="singleTextFieldData" scale="2" precision="12"
         code="ABS(LEN(customtext1__c))">
         <referencefield devName="customtext1" labelName="customtext1"
             dataType="Text" length="255"/>
     </testcase>
     <testcase name="testAbsUsesValue" devName="testAbsUsesValue" labels="extended"
         labelName="testAbsUsesValue" dataType="Double" dataFile="absData"
         scale="2" precision="12" code="ABS(VALUE(customtext1__c))">
         <referencefield devName="customtext1" labelName="customtext1"
             dataType="Text" length="255"/>
     </testcase>
     <testcase name="testAbsUsesMinus" devName="testAbsUsesMinus" labels="extended"
         labelName="testAbsUsesMinus" dataType="Double"
         dataFile="twoNumericFields" scale="2" precision="12"
         code="ABS((custompercent1__c-customcurrency1__c))">
         <referencefield devName="custompercent1" labelName="custompercent1"
             dataType="Percent" scale="2" precision="12"/>
         <referencefield devName="customcurrency1" labelName="customcurrency1"
             dataType="Currency" scale="2" precision="12"/>
     </testcase>
     <testcase name="testAbsUsesPlus" devName="testAbsUsesPlus" labels="extended"
         labelName="testAbsUsesPlus" dataType="Double"
         dataFile="twoNumericFields" scale="2" precision="12"
         code="ABS((custompercent1__c+customnumber1__c))">
         <referencefield devName="custompercent1" labelName="custompercent1"
             dataType="Percent" scale="2" precision="12"/>
         <referencefield devName="customnumber1" labelName="customnumber1"
             dataType="Double" scale="2" precision="12"/>
     </testcase>

<<<<<<< HEAD
     <!-- NOTES: TESTCASES FOR ROUND() FUNCTION -->
     <!-- simple testcases with pos and neg versions of same things....-->
     <testcase name="testRoundSimple"
         devName="testRoundSimple" labelName="testRoundSimple" labels="math"
         dataType="Double" dataFile="roundData2" scale="4"
         precision="12" code="ROUND(customnumber1__c,customnumber2__c)">
         <referencefield devName="customnumber1" labelName="customnumber1"
             dataType="Double" scale="4" precision="12"/>
         <referencefield devName="customnumber2" labelName="customnumber2"
             dataType="Double" scale="4" precision="12"/>
     </testcase>
     <testcase name="testRoundSwapTypes"
         devName="testRoundSwapTypes" labelName="testRoundSwapTypes" labels="math"
         dataType="Double" dataFile="roundData" scale="2"
         precision="12" code="ROUND(customnumber1__c,customnumber2__c)">
         <referencefield devName="customnumber1" labelName="customnumber1"
             dataType="Double" scale="2" precision="12"/>
         <referencefield devName="customnumber2" labelName="customnumber2"
             dataType="Double" scale="2" precision="12"/>
     </testcase>
     <testcase name="testRoundUsesExp" devName="testRoundUsesExp" labels="math"
         labelName="testRoundUsesExp" dataType="Double" dataFile="roundUsesExp"
         scale="2" precision="12"
         code="ROUND(EXP(customnumber1__c),CEILING(customnumber2__c))">
         <referencefield devName="customnumber1" labelName="customnumber1"
             dataType="Double" scale="2" precision="12"/>
         <referencefield devName="customnumber2" labelName="customnumber2"
             dataType="Double" scale="2" precision="12"/>
     </testcase>
     <testcase name="testRoundUsesFloorAbs" devName="testRoundUsesFloorAbs" labels="math"
         labelName="testRoundUsesFloorAbs" dataType="Double"
         dataFile="roundData" scale="2" precision="12"
         code="ROUND(FLOOR(customnumber1__c),ABS(customnumber2__c))">
         <referencefield devName="customnumber1" labelName="customnumber1"
             dataType="Double" scale="2" precision="12"/>
         <referencefield devName="customnumber2" labelName="customnumber2"
             dataType="Double" scale="2" precision="12"/>
     </testcase>
     <testcase name="testRoundUsesLog" devName="testRoundUsesLog" labels="math"
         labelName="testRoundUsesLog" dataType="Double"
         dataFile="roundUsesLogLn" scale="2" precision="12"
         code="ROUND(LOG(customnumber1__c),customnumber2__c)">
         <referencefield devName="customnumber1" labelName="customnumber1"
             dataType="Double" scale="2" precision="12"/>
         <referencefield devName="customnumber2" labelName="customnumber2"
             dataType="Double" scale="2" precision="12"/>
     </testcase>
     <testcase name="testRoundUsesLn" devName="testRoundUsesLn" labels="math"
         labelName="testRoundUsesLn" dataType="Double"
         dataFile="roundUsesLogLn" scale="2" precision="12"
         code="ROUND(LN(customnumber1__c),customnumber2__c)">
         <referencefield devName="customnumber1" labelName="customnumber1"
             dataType="Double" scale="2" precision="12"/>
         <referencefield devName="customnumber2" labelName="customnumber2"
             dataType="Double" scale="2" precision="12"/>
     </testcase>
     <testcase name="testRoundUsesSqrt" devName="testRoundUsesSqrt" labels="math"
         labelName="testRoundUsesSqrt" dataType="Double" dataFile="roundData"
         scale="2" precision="12"
         code="ROUND(SQRT(customnumber1__c),customnumber2__c)">
         <referencefield devName="customnumber1" labelName="customnumber1"
             dataType="Double" scale="2" precision="12"/>
         <referencefield devName="customnumber2" labelName="customnumber2"
             dataType="Double" scale="2" precision="12"/>
     </testcase>
     <testcase name="testRoundUsesRoundMinus" devName="testRoundUsesRoundMinus" labels="math"
         labelName="testRoundUsesRoundMinus" dataType="Double" accuracyIssue="needHp"
         dataFile="fourNumericData" scale="2" precision="12"
         whyIgnoreSql="trino:precision limits with percent"
         code="ROUND(ROUND(custompercent1__c,customnumber1__c),customformula1__c)">
         <referencefield devName="custompercent1" labelName="custompercent1"
             dataType="Percent" scale="2" precision="12"/>
         <referencefield devName="customnumber1" labelName="customnumber1"
             dataType="Double" scale="2" precision="12"/>
         <referencefield devName="customformula1" labelName="customformula1"
             dataType="Double" scale="2" precision="12"
             code="(customcurrency1__c-customcurrency2__c)">
             <referencefield devName="customcurrency1"
                 labelName="customcurrency1" dataType="Currency" scale="9"
                 precision="18"/>
             <referencefield devName="customcurrency2"
                 labelName="customcurrency2" dataType="Currency" scale="9"
                 precision="18"/>
         </referencefield>
     </testcase>
     <!-- Huge negative rounding is an error without HP -->
     <testcase name="testRoundUsesIf" devName="testRoundUsesIf" labels="math"
         labelName="testRoundUsesIf" dataType="Double" dataFile="ifUsesInfix"
         scale="2" precision="12" accuracyIssue="needHp"
         code="ROUND(IF(customcheckbox1__c,customnumber1__c,customnumber2__c),customnumber3__c)">
         <referencefield devName="customcheckbox1" labelName="customcheckbox1"
             dataType="Boolean" length="255"/>
         <referencefield devName="customnumber1" labelName="customnumber1"
             dataType="Double" scale="2" precision="12"/>
         <referencefield devName="customnumber2" labelName="customnumber2"
             dataType="Double" scale="2" precision="12"/>
         <referencefield devName="customnumber3" labelName="customnumber3"
             dataType="Double" scale="2" precision="12"/>
     </testcase>
=======

>>>>>>> 7e8c209a
     <testcase name="testRoundUsesCase" devName="testRoundUsesCase"
         labelName="testRoundUsesCase" dataType="Double"
         dataFile="caseUsesCase" scale="2" precision="12"
         code="ROUND(CASE(customdate1__c,customdate2__c,customnumber1__c,customdate3__c,customnumber2__c,customnumber3__c),customformula1__c)">
         <referencefield devName="customdate1" labelName="customdate1"
             dataType="DateOnly"/>
         <referencefield devName="customdate2" labelName="customdate2"
             dataType="DateOnly"/>
         <referencefield devName="customnumber1" labelName="customnumber1"
             dataType="Double" scale="2" precision="12"/>
         <referencefield devName="customdate3" labelName="customdate3"
             dataType="DateOnly"/>
         <referencefield devName="customnumber2" labelName="customnumber2"
             dataType="Double" scale="2" precision="12"/>
         <referencefield devName="customnumber3" labelName="customnumber3"
             dataType="Double" scale="2" precision="12"/>
         <referencefield devName="customformula1" labelName="customformula1"
             dataType="Double" scale="2" precision="12"
             code="CASE(customdatetime1__c,customdatetime2__c,customnumber4__c,customdatetime3__c,customnumber5__c,customnumber6__c)">
             <referencefield devName="customdatetime1"
                 labelName="customdatetime1" dataType="DateTime"/>
             <referencefield devName="customdatetime2"
                 labelName="customdatetime2" dataType="DateTime"/>
             <referencefield devName="customnumber4" labelName="customnumber4"
                 dataType="Double" scale="9" precision="18"/>
             <referencefield devName="customdatetime3"
                 labelName="customdatetime3" dataType="DateTime"/>
             <referencefield devName="customnumber5" labelName="customnumber5"
                 dataType="Double" scale="9" precision="18"/>
             <referencefield devName="customnumber6" labelName="customnumber6"
                 dataType="Double" scale="9" precision="18"/>
         </referencefield>
     </testcase>


     <!-- NOTES: TESTCASES FOR LEN() FUNCTION -->
     <testcase name="testLenSimple" devName="testLenSimple"
         labelName="testLenSimple" dataType="Double"
         dataFile="singleTextFieldData" scale="2" precision="12"
         code="LEN(customtext1__c)">
         <referencefield devName="customtext1" labelName="customtext1"
             dataType="Text" length="255"/>
     </testcase>
     <testcase name="testLenUsesText" devName="testLenUsesText" compareType="none"
         labelName="testLenUsesText" dataType="Double" dataFile="sqrtData"
         scale="2" precision="12" code="LEN(Text(customnumber1__c))">
         <referencefield devName="customnumber1" labelName="customnumber1"
             dataType="Double" scale="2" precision="12"/>
     </testcase>

     <testcase name="testTrim" devName="testTrim"
         labelName="testTrim" dataType="Text"
         dataFile="singleTextFieldData" 
         code="TRIM(customtext1__c)">
         <referencefield devName="customtext1" labelName="customtext1"
             dataType="Text" length="255"/>
     </testcase>

     <testcase name="testInitCap" devName="testInitCap" labels="extended"
         labelName="testInitCap" dataType="Text"
         dataFile="initCap" 
         whyIgnoreSql="mssql:not implemented,mysql:not implemented"
         code="INITCAP(customtext1__c)">
         <referencefield devName="customtext1" labelName="customtext1"
             dataType="Text" length="255"/>
         <whyIgnoreSql db="spanner" unimplemented="true"/>
     </testcase>

     <testcase name="testChr" devName="testChr" labels="extended"
         labelName="testChr" dataType="Text"
         dataFile="unicodePoints" 
         code="CHR(customnumber__c)">
         <referencefield devName="customnumber" labelName="customnumber"
             dataType="Double" scale="2" precision="12"/>     </testcase>

     <testcase name="testAscii" devName="testAscii" labels="extended"
         labelName="testAscii" dataType="Double"
         dataFile="unicodeChars" 
         scale="2" precision="12" code="ASCII(customtext1__c)">
         <referencefield devName="customtext1" labelName="customtext1"
             dataType="Text" length="255"/>
     </testcase>

     <!-- NOTES: TESTCASES FOR EXP() FUNCTION -->
     <testcase name="testExpSimple" devName="testExpSimple" labels="math"
         labelName="testExpSimple" dataType="Double" dataFile="expData"
         scale="2" precision="12" code="EXP(customnumber1__c)">
         <referencefield devName="customnumber1" labelName="customnumber1"
             dataType="Double" scale="2" precision="12"/>
         <whyIgnoreSql db="spanner" numFailures="2">Spanner's jdbc decimal limit of 38 is absolute, not relative, so Exp(110) breaks</whyIgnoreSql>
     </testcase>
<<<<<<< HEAD
     <testcase name="testTruncUsesExp" devName="testTruncUsesExp" labels="math"
         labelName="testTruncUsesExp" dataType="Double" dataFile="roundUsesExp"
         whyIgnoreSql="trino:precision limits"
         scale="2" precision="12"
         code="TRUNC(EXP(customnumber1__c),CEILING(customnumber2__c))">
=======
     <testcase name="testExpUsesAbs" devName="testExpUsesAbs" labels="math"
         labelName="testExpUsesAbs" dataType="Double" dataFile="expData"
         scale="2" precision="12" code="EXP(ABS(customnumber1__c))">
>>>>>>> 7e8c209a
         <referencefield devName="customnumber1" labelName="customnumber1"
             dataType="Double" scale="2" precision="12"/>
         <whyIgnoreSql db="spanner" numFailures="4">Spanner's jdbc decimal limit of 38 is absolute, not relative, so Exp(110) breaks</whyIgnoreSql>
     </testcase>
     <testcase name="testExpUsesCeil" devName="testExpUsesCeil" labels="math"
         labelName="testExpUsesCeil" dataType="Double" dataFile="expData"
         scale="2" precision="12" code="EXP(CEILING(customnumber1__c))">
         <referencefield devName="customnumber1" labelName="customnumber1"
             dataType="Double" scale="2" precision="12"/>
         <whyIgnoreSql db="spanner" numFailures="2">Spanner's jdbc decimal limit of 38 is absolute, not relative, so Exp(110) breaks</whyIgnoreSql>
     </testcase>
     <testcase name="testExpUsesFloor" devName="testExpUsesFloor" labels="math"
         labelName="testExpUsesFloor" dataType="Double" dataFile="expData"
         scale="2" precision="12" code="EXP(FLOOR(customnumber1__c))">
         <referencefield devName="customnumber1" labelName="customnumber1"
             dataType="Double" scale="2" precision="12"/>
         <whyIgnoreSql db="spanner" numFailures="2">Spanner's jdbc decimal limit of 38 is absolute, not relative, so Exp(110) breaks</whyIgnoreSql>
     </testcase>
     <testcase name="testExpUsesLog" devName="testExpUsesLog" labels="math"
         labelName="testExpUsesLog" dataType="Double" dataFile="expData"
         scale="2" precision="12" code="EXP(LOG(customnumber1__c))">
         <referencefield devName="customnumber1" labelName="customnumber1"
             dataType="Double" scale="2" precision="12"/>
     </testcase>
     <testcase name="testExpUsesLn" devName="testExpUsesLn" labels="math"
         labelName="testExpUsesLn" dataType="Double" dataFile="lnLogData"
         scale="2" precision="12" code="ROUND(EXP(LN(customnumber1__c)), 0)">
         <referencefield devName="customnumber1" labelName="customnumber1"
             dataType="Double" scale="2" precision="12"/>
     </testcase>
     <testcase name="testExpUsesSqrt" devName="testExpUsesSqrt" labels="math"
         labelName="testExpUsesSqrt" dataType="Double" dataFile="sqrtData"
         scale="2" precision="12" code="EXP(SQRT(customnumber1__c))">
         <referencefield devName="customnumber1" labelName="customnumber1"
             dataType="Double" scale="2" precision="12"/>
         <whyIgnoreSql db="spanner" numFailures="8">Spanner's jdbc limit of 38 is absolute, not relative, so Exp(110) breaks</whyIgnoreSql>
     </testcase>
     <testcase name="testExpUsesRound" devName="testExpUsesRound" labels="extended"
         labelName="testExpUsesRound" dataType="Double" dataFile="roundUsesExp"
         scale="2" precision="12"
         code="EXP(ROUND(customnumber1__c,customnumber2__c))">
         <referencefield devName="customnumber1" labelName="customnumber1"
             dataType="Double" scale="2" precision="12"/>
         <referencefield devName="customnumber2" labelName="customnumber2"
             dataType="Double" scale="2" precision="12"/>
     </testcase>
     <testcase name="testExpUsesMOD" devName="testExpUsesMOD" labels="extended"
         labelName="testExpUsesMOD" dataType="Double" dataFile="modData"
         scale="2" precision="12"
         code="EXP(MOD(customnumber1__c,customnumber2__c))">
         <referencefield devName="customnumber1" labelName="customnumber1"
             dataType="Double" scale="2" precision="12"/>
         <referencefield devName="customnumber2" labelName="customnumber2"
             dataType="Double" scale="2" precision="12"/>
     </testcase>
     <testcase name="testExpUsesIf" devName="testExpUsesIf" labels="extended"
         labelName="testExpUsesIf" dataType="Double" dataFile="roundUsesExp"
         scale="2" precision="12"
         code="EXP(IF(true,customnumber1__c,customnumber2__c))">
         <referencefield devName="customnumber1" labelName="customnumber1"
             dataType="Double" scale="2" precision="12"/>
         <referencefield devName="customnumber2" labelName="customnumber2"
             dataType="Double" scale="2" precision="12"/>
     </testcase>
<<<<<<< HEAD
     <!-- Huge negative truncing is an error without HP -->
     <testcase name="testTruncUsesIf" devName="testTruncUsesIf" labels="math"
         labelName="testTruncUsesIf" dataType="Double" dataFile="ifUsesInfix"
         scale="2" precision="12" accuracyIssue="needHp"
         code="TRUNC(IF(customcheckbox1__c,customnumber1__c,customnumber2__c),customnumber3__c)">
         <referencefield devName="customcheckbox1" labelName="customcheckbox1"
             dataType="Boolean" length="255"/>
         <referencefield devName="customnumber1" labelName="customnumber1"
             dataType="Double" scale="2" precision="12"/>
         <referencefield devName="customnumber2" labelName="customnumber2"
             dataType="Double" scale="2" precision="12"/>
         <referencefield devName="customnumber3" labelName="customnumber3"
             dataType="Double" scale="2" precision="12"/>
     </testcase>


     <!-- NOTES: TESTCASES FOR SQRT() FUNCTION -->
     <testcase name="testSqrtSwap" devName="testSqrtSwap" labels="extended"
         labelName="testSqrtSwap" dataType="Double" dataFile="sqrtData"
         swapTypes="true" scale="2" precision="12"
         code="SQRT(customnumber1__c)">
         <referencefield devName="customnumber1" labelName="customnumber1"
             dataType="Double" scale="2" precision="12"/>
     </testcase>


     <!-- Found BUG ID: 64427 - http://bugforce.eng.salesforce.com/bug/bugDetail.jsp?id=100000000000I2G -->
     <testcase name="testSqrtUsesExp" devName="testSqrtUsesExp" labels="extended"
         labelName="testSqrtUsesExp" dataType="Double" dataFile="expData"
         scale="2" precision="12" code="SQRT(EXP(customnumber1__c))">
         <referencefield devName="customnumber1" labelName="customnumber1"
             dataType="Double" scale="2" precision="12"/>
     </testcase>
     <testcase name="testSqrtUsesFloor" devName="testSqrtUsesFloor" labels="extended"
         labelName="testSqrtUsesFloor" dataType="Double" dataFile="fcData"
         scale="2" precision="12" code="SQRT(FLOOR(customnumber1__c))">
         <referencefield devName="customnumber1" labelName="customnumber1"
             dataType="Double" scale="2" precision="12"/>
     </testcase>
     <testcase name="testSqrtUsesLog" devName="testSqrtUsesLog" labels="extended"
         labelName="testSqrtUsesLog" dataType="Double" dataFile="lnLogData"
         scale="2" precision="12" code="ROUND(SQRT(LOG(customnumber1__c)),15)">
         <referencefield devName="customnumber1" labelName="customnumber1"
             dataType="Double" scale="2" precision="12"/>
     </testcase>
     <testcase name="testSqrtUsesCeil" devName="testSqrtUsesCeil" labels="extended"
         labelName="testSqrtUsesCeil" dataType="Double" dataFile="fcData"
         scale="2" precision="12" code="SQRT(CEILING(customnumber1__c))">
         <referencefield devName="customnumber1" labelName="customnumber1"
             dataType="Double" scale="2" precision="12"/>
     </testcase>
     <testcase name="testSqrtUsesSqrt" devName="testSqrtUsesSqrt" labels="extended"
         labelName="testSqrtUsesSqrt" dataType="Double" dataFile="sqrtData"
         scale="2" precision="12" code="SQRT(SQRT(customnumber1__c))">
         <referencefield devName="customnumber1" labelName="customnumber1"
             dataType="Double" scale="2" precision="12"/>
     </testcase>
     <testcase name="testSqrtUsesMinus" devName="testSqrtUsesMinus" labels="extended"
         labelName="testSqrtUsesMinus" dataType="Double"
         dataFile="twoNumericFields" scale="2" precision="12"
         code="SQRT((customcurrency1__c-customcurrency2__c))">
         <referencefield devName="customcurrency1" labelName="customcurrency1"
             dataType="Currency" scale="2" precision="12"/>
         <referencefield devName="customcurrency2" labelName="customcurrency2"
             dataType="Currency" scale="2" precision="12"/>
     </testcase>
     <testcase name="testSqrtUsesPlus" devName="testSqrtUsesPlus" labels="math"
         labelName="testSqrtUsesPlus" dataType="Double"
         dataFile="twoNumericFields" scale="2" precision="12"
         code="SQRT(customformula0__c)">
         <referencefield devName="customformula0" labelName="customformula0"
             dataType="Double" scale="2" precision="12"
             code="(customnumber1__c+customnumber2__c)">
             <referencefield devName="customnumber1" labelName="customnumber1"
                 dataType="Double" scale="9" precision="18"/>
             <referencefield devName="customnumber2" labelName="customnumber2"
                 dataType="Double" scale="9" precision="18"/>
         </referencefield>
     </testcase>
     <testcase name="testSqrtUsesCase" devName="testSqrtUsesCase" labels="extended"
         labelName="testSqrtUsesCase" dataType="Double"
         dataFile="caseDateNumber" scale="2" precision="12"
         code="SQRT(CASE(customdate1__c,customdate2__c,customnumber1__c,customdate3__c,customnumber2__c,customnumber3__c))">
         <referencefield devName="customdate1" labelName="customdate1"
             dataType="DateOnly"/>
         <referencefield devName="customdate2" labelName="customdate2"
             dataType="DateOnly"/>
         <referencefield devName="customnumber1" labelName="customnumber1"
             dataType="Double" scale="2" precision="12"/>
         <referencefield devName="customdate3" labelName="customdate3"
             dataType="DateOnly"/>
         <referencefield devName="customnumber2" labelName="customnumber2"
             dataType="Double" scale="2" precision="12"/>
         <referencefield devName="customnumber3" labelName="customnumber3"
             dataType="Double" scale="2" precision="12"/>
     </testcase>

     <!-- NOTES: TESTCASES FOR LEN() FUNCTION -->
     <testcase name="testLenSimple" devName="testLenSimple"
         labelName="testLenSimple" dataType="Double"
         dataFile="singleTextFieldData" scale="2" precision="12"
         code="LEN(customtext1__c)">
         <referencefield devName="customtext1" labelName="customtext1"
             dataType="Text" length="255"/>
     </testcase>
     <testcase name="testLenUsesText" devName="testLenUsesText" compareType="none"
         labelName="testLenUsesText" dataType="Double" dataFile="sqrtData"
         scale="2" precision="12" code="LEN(Text(customnumber1__c))">
         <referencefield devName="customnumber1" labelName="customnumber1"
             dataType="Double" scale="2" precision="12"/>
     </testcase>

     <testcase name="testTrim" devName="testTrim"
         labelName="testTrim" dataType="Text"
         dataFile="singleTextFieldData" 
         code="TRIM(customtext1__c)">
         <referencefield devName="customtext1" labelName="customtext1"
             dataType="Text" length="255"/>
     </testcase>

     <testcase name="testInitCap" devName="testInitCap" labels="extended"
         labelName="testInitCap" dataType="Text"
         dataFile="initCap" 
         whyIgnoreSql="mssql:not implemented,mysql:not implemented,trino:dotted i"
         code="INITCAP(customtext1__c)">
         <referencefield devName="customtext1" labelName="customtext1"
             dataType="Text" length="255"/>
     </testcase>

     <testcase name="testChr" devName="testChr" labels="extended"
         labelName="testChr" dataType="Text"
         dataFile="unicodePoints" 
         whyIgnoreSql="trino:rounding halfup not halfeven"
         code="CHR(customnumber__c)">
         <referencefield devName="customnumber" labelName="customnumber"
             dataType="Double" scale="2" precision="12"/>
     </testcase>

     <testcase name="testAscii" devName="testAscii" labels="extended"
         labelName="testAscii" dataType="Double"
         dataFile="unicodeChars" 
         scale="2" precision="12" code="ASCII(customtext1__c)">
         <referencefield devName="customtext1" labelName="customtext1"
             dataType="Text" length="255"/>
     </testcase>

     <!-- NOTES: TESTCASES FOR EXP() FUNCTION -->
     <testcase name="testExpSimple" devName="testExpSimple" labels="math"
         labelName="testExpSimple" dataType="Double" dataFile="expData"
         scale="2" precision="12" code="EXP(customnumber1__c)">
         <referencefield devName="customnumber1" labelName="customnumber1"
             dataType="Double" scale="2" precision="12"/>
     </testcase>
     <testcase name="testExpUsesAbs" devName="testExpUsesAbs" labels="math"
         labelName="testExpUsesAbs" dataType="Double" dataFile="expData"
         scale="2" precision="12" code="EXP(ABS(customnumber1__c))">
         <referencefield devName="customnumber1" labelName="customnumber1"
             dataType="Double" scale="2" precision="12"/>
     </testcase>
     <testcase name="testExpUsesCeil" devName="testExpUsesCeil" labels="math"
         labelName="testExpUsesCeil" dataType="Double" dataFile="expData"
         scale="2" precision="12" code="EXP(CEILING(customnumber1__c))">
         <referencefield devName="customnumber1" labelName="customnumber1"
             dataType="Double" scale="2" precision="12"/>
     </testcase>
     <testcase name="testExpUsesFloor" devName="testExpUsesFloor" labels="math"
         labelName="testExpUsesFloor" dataType="Double" dataFile="expData"
         scale="2" precision="12" code="EXP(FLOOR(customnumber1__c))">
         <referencefield devName="customnumber1" labelName="customnumber1"
             dataType="Double" scale="2" precision="12"/>
     </testcase>
     <testcase name="testExpUsesLog" devName="testExpUsesLog" labels="math"
         labelName="testExpUsesLog" dataType="Double" dataFile="expData"
         scale="2" precision="12" code="EXP(LOG(customnumber1__c))">
         <referencefield devName="customnumber1" labelName="customnumber1"
             dataType="Double" scale="2" precision="12"/>
     </testcase>
     <testcase name="testExpUsesLn" devName="testExpUsesLn" labels="math"
         labelName="testExpUsesLn" dataType="Double" dataFile="lnLogData"
         scale="2" precision="12" code="ROUND(EXP(LN(customnumber1__c)), 0)">
         <referencefield devName="customnumber1" labelName="customnumber1"
             dataType="Double" scale="2" precision="12"/>
     </testcase>
     <testcase name="testExpUsesSqrt" devName="testExpUsesSqrt" labels="math"
         labelName="testExpUsesSqrt" dataType="Double" dataFile="sqrtData"
         scale="2" precision="12" code="EXP(SQRT(customnumber1__c))">
         <referencefield devName="customnumber1" labelName="customnumber1"
             dataType="Double" scale="2" precision="12"/>
     </testcase>
     <testcase name="testExpUsesRound" devName="testExpUsesRound" labels="extended"
         labelName="testExpUsesRound" dataType="Double" dataFile="roundUsesExp"
         scale="2" precision="12"
         code="EXP(ROUND(customnumber1__c,customnumber2__c))">
         <referencefield devName="customnumber1" labelName="customnumber1"
             dataType="Double" scale="2" precision="12"/>
         <referencefield devName="customnumber2" labelName="customnumber2"
             dataType="Double" scale="2" precision="12"/>
     </testcase>
     <testcase name="testExpUsesMOD" devName="testExpUsesMOD" labels="extended"
         labelName="testExpUsesMOD" dataType="Double" dataFile="modData"
         scale="2" precision="12"
         code="EXP(MOD(customnumber1__c,customnumber2__c))">
         <referencefield devName="customnumber1" labelName="customnumber1"
             dataType="Double" scale="2" precision="12"/>
         <referencefield devName="customnumber2" labelName="customnumber2"
             dataType="Double" scale="2" precision="12"/>
     </testcase>
     <testcase name="testExpUsesIf" devName="testExpUsesIf" labels="extended"
         labelName="testExpUsesIf" dataType="Double" dataFile="roundUsesExp"
         scale="2" precision="12"
         code="EXP(IF(true,customnumber1__c,customnumber2__c))">
         <referencefield devName="customnumber1" labelName="customnumber1"
             dataType="Double" scale="2" precision="12"/>
         <referencefield devName="customnumber2" labelName="customnumber2"
             dataType="Double" scale="2" precision="12"/>
     </testcase>
     <testcase name="testExpUsesLen" devName="testExpUsesLen" labels="extended"
         labelName="testExpUsesLen" dataType="Double"
         dataFile="singleTextFieldData" scale="2" precision="12"
         code="EXP(LEN(customtext1__c))">
         <referencefield devName="customtext1" labelName="customtext1"
             dataType="Text" length="255"/>
     </testcase>
     <testcase name="testExpUsesValue" devName="testExpUsesValue" labels="math"
         labelName="testExpUsesValue" dataType="Double" dataFile="expData"
         scale="2" precision="12" code="EXP(VALUE(customtext1__c))">
         <referencefield devName="customtext1" labelName="customtext1"
             dataType="Text" length="255"/>
     </testcase>
     <testcase name="testExpUsesMinus" devName="testExpUsesMinus" labels="math"
         labelName="testExpUsesMinus" dataType="Double" dataFile="roundUsesExp"
         scale="2" precision="12"
         code="EXP((custompercent1__c-customcurrency1__c))">
         <referencefield devName="custompercent1" labelName="custompercent1"
             dataType="Percent" scale="2" precision="12"/>
         <referencefield devName="customcurrency1" labelName="customcurrency1"
             dataType="Currency" scale="2" precision="12"/>
     </testcase>
     <testcase name="testExpUsesPlus" devName="testExpUsesPlus" labels="math"
         labelName="testExpUsesPlus" dataType="Double" dataFile="roundUsesExp"
         scale="2" precision="12" code="EXP(customformula0__c)">
         <referencefield devName="customformula0" labelName="customformula0"
             dataType="Double" scale="2" precision="12"
             code="(custompercent1__c+customnumber1__c)">
             <referencefield devName="custompercent1"
                 labelName="custompercent1" dataType="Percent" scale="9"
                 precision="18"/>
             <referencefield devName="customnumber1" labelName="customnumber1"
                 dataType="Double" scale="9" precision="18"/>
         </referencefield>
     </testcase>

     <!-- NOTES: TESTCASES FOR FLOOR() FUNCTION -->
     <testcase name="testFloorSimple" devName="testFloorSimple" labels="math"
         labelName="testFloorSimple" dataType="Double" dataFile="fcData"
         scale="2" precision="12" code="FLOOR(customnumber1__c)">
         <referencefield devName="customnumber1" labelName="customnumber1"
             dataType="Double" scale="2" precision="12"/>
     </testcase>
     <testcase name="testMFloorSimple" devName="testMFloorSimple" labels="math"
         labelName="testMFloorSimple" dataType="Double" dataFile="fcData"
         scale="2" precision="12" code="MFLOOR(customnumber1__c)">
         <referencefield devName="customnumber1" labelName="customnumber1"
             dataType="Double" scale="2" precision="12"/>
     </testcase>
     <testcase name="testFloorRound" devName="testFloorRound" labels="math" 
         whyIgnoreSql="postgres:precision differences,mssql:precision differences,trino:precision differences"
         labelName="testFloorRound" dataType="Double" dataFile="floorCeilRoundData"
         scale="2" precision="12" code="FLOOR((customnumber1__c/customnumber2__c)*customnumber2__c)">
         <referencefield devName="customnumber1" labelName="customnumber1"
             dataType="Double" scale="2" precision="12"/>
         <referencefield devName="customnumber2" labelName="customnumber2"
             dataType="Double" scale="2" precision="12"/>
     </testcase>
     <testcase name="testMFloorRound" devName="testMFloorRound"
         whyIgnoreSql="postgres:precision differences,mssql:precision differences,trino:precision differences"
         labelName="testMFloorRound" dataType="Double" dataFile="floorCeilRoundData"
         scale="2" precision="12" code="MFLOOR((customnumber1__c/customnumber2__c)*customnumber2__c)">
         <referencefield devName="customnumber1" labelName="customnumber1"
             dataType="Double" scale="2" precision="12"/>
         <referencefield devName="customnumber2" labelName="customnumber2"
             dataType="Double" scale="2" precision="12"/>
     </testcase>        <testcase name="testFloorUsesAbs" devName="testFloorUsesAbs"
         labelName="testFloorUsesAbs" dataType="Double" dataFile="absData"
         scale="2" precision="12" code="FLOOR(ABS(customnumber1__c))">
         <referencefield devName="customnumber1" labelName="customnumber1"
             dataType="Double" scale="2" precision="12"/>
     </testcase>
     <testcase name="testFloorUsesCeil" devName="testFloorUsesCeil" labels="math"
         labelName="testFloorUsesCeil" dataType="Double" dataFile="fcData"
         scale="2" precision="12" code="FLOOR(CEILING(customnumber1__c))">
         <referencefield devName="customnumber1" labelName="customnumber1"
             dataType="Double" scale="2" precision="12"/>
     </testcase>
     <testcase name="testFloorUsesFloor" devName="testFloorUsesFloor" labels="extended"
         labelName="testFloorUsesFloor" dataType="Double" dataFile="fcData"
         scale="2" precision="12" code="FLOOR(FLOOR(customnumber1__c))">
         <referencefield devName="customnumber1" labelName="customnumber1"
             dataType="Double" scale="2" precision="12"/>
     </testcase>
     <testcase name="testFloorUsesLog" devName="testFloorUsesLog" labels="extended"
         labelName="testFloorUsesLog" dataType="Double" dataFile="lnLogData"
         scale="2" precision="12" code="FLOOR(LOG(customnumber1__c))">
         <referencefield devName="customnumber1" labelName="customnumber1"
             dataType="Double" scale="2" precision="12"/>
     </testcase>
     <testcase name="testFloorUsesLn" devName="testFloorUsesLn" labels="extended"
         labelName="testFloorUsesLn" dataType="Double" dataFile="lnLogData"
         scale="2" precision="12" code="FLOOR(LN(customnumber1__c))">
         <referencefield devName="customnumber1" labelName="customnumber1"
             dataType="Double" scale="2" precision="12"/>
     </testcase>
     <testcase name="testFloorUsesSqrt" devName="testFloorUsesSqrt" labels="extended"
         labelName="testFloorUsesSqrt" dataType="Double" dataFile="sqrtData"
         scale="2" precision="12" code="FLOOR(SQRT(customnumber1__c))">
         <referencefield devName="customnumber1" labelName="customnumber1"
             dataType="Double" scale="2" precision="12"/>
     </testcase>
     <testcase name="testFloorUsesRound" devName="testFloorUsesRound" labels="extended"
         labelName="testFloorUsesRound" dataType="Double" dataFile="roundData"
         scale="2" precision="12"
         code="FLOOR(ROUND(customnumber1__c,customnumber2__c))">
         <referencefield devName="customnumber1" labelName="customnumber1"
             dataType="Double" scale="2" precision="12"/>
         <referencefield devName="customnumber2" labelName="customnumber2"
             dataType="Double" scale="2" precision="12"/>
     </testcase>
     <testcase name="testFloorUsesMOD" devName="testFloorUsesMOD" labels="extended"
         labelName="testFloorUsesMOD" dataType="Double" dataFile="modData"
         scale="2" precision="12"
         code="FLOOR(MOD(customnumber1__c,customnumber2__c))">
         <referencefield devName="customnumber1" labelName="customnumber1"
             dataType="Double" scale="2" precision="12"/>
         <referencefield devName="customnumber2" labelName="customnumber2"
             dataType="Double" scale="2" precision="12"/>
     </testcase>
     <testcase name="testFloorUsesIf" devName="testFloorUsesIf" labels="extended"
         labelName="testFloorUsesIf" dataType="Double"
         dataFile="twoNumericFields" scale="2" precision="12"
         code="FLOOR(IF(true,customnumber1__c,customnumber2__c))">
         <referencefield devName="customnumber1" labelName="customnumber1"
             dataType="Double" scale="2" precision="12"/>
         <referencefield devName="customnumber2" labelName="customnumber2"
             dataType="Double" scale="2" precision="12"/>
     </testcase>
     <testcase name="testFloorUsesCase" devName="testFloorUsesCase" labels="extended"
         labelName="testFloorUsesCase" dataType="Double"
         dataFile="caseCompareDateReturnNum" scale="2" precision="12"
         code="FLOOR(CASE(customdate1__c,customdate2__c,customnumber1__c,customdate3__c,customnumber2__c,customnumber3__c))">
         <referencefield devName="customdate1" labelName="customdate1"
             dataType="DateOnly"/>
         <referencefield devName="customdate2" labelName="customdate2"
             dataType="DateOnly"/>
         <referencefield devName="customnumber1" labelName="customnumber1"
             dataType="Double" scale="2" precision="12"/>
         <referencefield devName="customdate3" labelName="customdate3"
             dataType="DateOnly"/>
         <referencefield devName="customnumber2" labelName="customnumber2"
             dataType="Double" scale="2" precision="12"/>
         <referencefield devName="customnumber3" labelName="customnumber3"
             dataType="Double" scale="2" precision="12"/>
     </testcase>
     <testcase name="testFloorUsesLen" devName="testFloorUsesLen" labels="extended"
         labelName="testFloorUsesLen" dataType="Double"
         dataFile="singleTextFieldData" scale="2" precision="12"
         code="FLOOR(LEN(customtext1__c))">
         <referencefield devName="customtext1" labelName="customtext1"
             dataType="Text" length="255"/>
     </testcase>
     <testcase name="testFloorUsesValue" devName="testFloorUsesValue" labels="extended"
         labelName="testFloorUsesValue" dataType="Double" dataFile="expData"
         scale="2" precision="12" code="FLOOR(VALUE(customtext1__c))">
         <referencefield devName="customtext1" labelName="customtext1"
             dataType="Text" length="255"/>
     </testcase>
     <testcase name="testFloorUsesMultiply" devName="testFloorUsesMultiply" labels="extended"
         labelName="testFloorUsesMultiply" dataType="Double"
         dataFile="twoNumericFields" scale="2" precision="12"
         code="FLOOR(customformula0__c)">
         <referencefield devName="customformula0" labelName="customformula0"
             dataType="Double" scale="2" precision="12"
             code="(custompercent1__c*customcurrency1__c)">
             <referencefield devName="custompercent1"
                 labelName="custompercent1" dataType="Percent" scale="9"
                 precision="18"/>
             <referencefield devName="customcurrency1"
                 labelName="customcurrency1" dataType="Currency" scale="9"
                 precision="18"/>
         </referencefield>
     </testcase>
     <testcase name="testFloorUsesMinus" devName="testFloorUsesMinus" labels="extended"
         labelName="testFloorUsesMinus" dataType="Double" accuracyIssue="needHp"
         dataFile="twoNumericFields" scale="2" precision="12"
         whyIgnoreSql="trino:precision differences with percent"
         code="FLOOR((custompercent1__c-customnumber1__c))">
         <referencefield devName="custompercent1" labelName="custompercent1"
             dataType="Percent" scale="2" precision="12"/>
         <referencefield devName="customnumber1" labelName="customnumber1"
             dataType="Double" scale="2" precision="12"/>
     </testcase>

     <!-- NOTES: TESTCASES FOR CEIL() FUNCTION -->
     <testcase name="testCeilSimple" devName="testCeilSimple" labels="math"
         labelName="testCeilSimple" dataType="Double" dataFile="fcData"
         scale="2" precision="12" code="CEILING(customnumber1__c)">
         <referencefield devName="customnumber1" labelName="customnumber1"
             dataType="Double" scale="2" precision="12"/>
     </testcase>
     <testcase name="testMCeilSimple" devName="testMCeilSimple" labels="math"
         labelName="testMCeilSimple" dataType="Double" dataFile="fcData"
         scale="2" precision="12" code="MCEILING(customnumber1__c)">
         <referencefield devName="customnumber1" labelName="customnumber1"
             dataType="Double" scale="2" precision="12"/>
     </testcase>
     <testcase name="testCeilRound" devName="testCeilRound" labels="math"
         whyIgnoreSql="postgres:precision differences,trino:precision differences"
         labelName="testCeilRound" dataType="Double" dataFile="floorCeilRoundData"
         scale="2" precision="12" code="CEILING((customnumber1__c/customnumber2__c)*customnumber2__c)">
         <referencefield devName="customnumber1" labelName="customnumber1"
             dataType="Double" scale="2" precision="12"/>
         <referencefield devName="customnumber2" labelName="customnumber2"
             dataType="Double" scale="2" precision="12"/>
     </testcase>
     <testcase name="testMCeilRound" devName="testMCeilRound" labels="math" 
         whyIgnoreSql="postgres:precision differences,trino:precision differences"
         labelName="testMCeilRound" dataType="Double" dataFile="floorCeilRoundData"
         scale="2" precision="12" code="MCEILING((customnumber1__c/customnumber2__c)*customnumber2__c)">
         <referencefield devName="customnumber1" labelName="customnumber1"
             dataType="Double" scale="2" precision="12"/>
         <referencefield devName="customnumber2" labelName="customnumber2"
             dataType="Double" scale="2" precision="12"/>
     </testcase>
     <testcase name="testCeilUsesAbs" devName="testCeilUsesAbs" labels="math"
         labelName="testCeilUsesAbs" dataType="Double" dataFile="absData"
         scale="2" precision="12" code="CEILING(ABS(customnumber1__c))">
         <referencefield devName="customnumber1" labelName="customnumber1"
             dataType="Double" scale="2" precision="12"/>
     </testcase>
     <testcase name="testCeilUsesCeil" devName="testCeilUsesCeil" labels="extended"
         labelName="testCeilUsesCeil" dataType="Double" dataFile="fcData"
         scale="2" precision="12" code="CEILING(CEILING(customnumber1__c))">
         <referencefield devName="customnumber1" labelName="customnumber1"
             dataType="Double" scale="2" precision="12"/>
     </testcase>
     <testcase name="testCeilUsesFloor" devName="testCeilUsesFloor" labels="extended"
         labelName="testCeilUsesFloor" dataType="Double" dataFile="fcData"
         scale="2" precision="12" code="CEILING(FLOOR(customnumber1__c))">
         <referencefield devName="customnumber1" labelName="customnumber1"
             dataType="Double" scale="2" precision="12"/>
     </testcase>
     <testcase name="testMCeilUsesMFloor" devName="testMCeilUsesMFloor" labels="extended"
         labelName="testMCeilUsesMFloor" dataType="Double" dataFile="fcData"
         scale="2" precision="12" code="MCEILING(MFLOOR(customnumber1__c))">
         <referencefield devName="customnumber1" labelName="customnumber1"
             dataType="Double" scale="2" precision="12"/>
     </testcase>
     <testcase name="testCeilUsesLog" devName="testCeilUsesLog" labels="extended"
         labelName="testCeilUsesLog" dataType="Double" dataFile="lnLogData"
         scale="2" precision="12" code="CEILING(LOG(customnumber1__c))">
         <referencefield devName="customnumber1" labelName="customnumber1"
             dataType="Double" scale="2" precision="12"/>
     </testcase>
     <testcase name="testCeilUsesLn" devName="testCeilUsesLn" labels="extended"
         labelName="testCeilUsesLn" dataType="Double" dataFile="lnLogData"
         scale="2" precision="12" code="CEILING(LN(customnumber1__c))">
         <referencefield devName="customnumber1" labelName="customnumber1"
             dataType="Double" scale="2" precision="12"/>
     </testcase>
     <testcase name="testCeilUsesSqrt" devName="testCeilUsesSqrt" labels="extended"
         labelName="testCeilUsesSqrt" dataType="Double" dataFile="sqrtData"
         scale="2" precision="12" code="CEILING(SQRT(customnumber1__c))">
         <referencefield devName="customnumber1" labelName="customnumber1"
             dataType="Double" scale="2" precision="12"/>
     </testcase>
     <testcase name="testCeilUsesRound" devName="testCeilUsesRound" labels="extended"
         labelName="testCeilUsesRound" dataType="Double" dataFile="roundData"
         scale="2" precision="12"
         code="CEILING(ROUND(customnumber1__c,customnumber2__c))">
         <referencefield devName="customnumber1" labelName="customnumber1"
             dataType="Double" scale="2" precision="12"/>
         <referencefield devName="customnumber2" labelName="customnumber2"
             dataType="Double" scale="2" precision="12"/>
     </testcase>
     <testcase name="testMCeilUsesRound" devName="testMCeilUsesRound" labels="extended"
         labelName="testMCeilUsesRound" dataType="Double" dataFile="roundData"
         scale="2" precision="12"
         code="MCEILING(ROUND(customnumber1__c,customnumber2__c))">
         <referencefield devName="customnumber1" labelName="customnumber1"
             dataType="Double" scale="2" precision="12"/>
         <referencefield devName="customnumber2" labelName="customnumber2"
             dataType="Double" scale="2" precision="12"/>
     </testcase>
     <testcase name="testCeilUsesMOD" devName="testCeilUsesMOD" labels="extended"
         labelName="testCeilUsesMOD" dataType="Double" dataFile="modData"
         scale="2" precision="12"
         code="CEILING(MOD(customnumber1__c,customnumber2__c))">
         <referencefield devName="customnumber1" labelName="customnumber1"
             dataType="Double" scale="2" precision="12"/>
         <referencefield devName="customnumber2" labelName="customnumber2"
             dataType="Double" scale="2" precision="12"/>
     </testcase>
     <testcase name="testCeilUsesIf" devName="testCeilUsesIf" labels="extended"
         labelName="testCeilUsesIf" dataType="Double"
         dataFile="twoNumericFields" scale="2" precision="12"
         code="CEILING(IF(true,customnumber1__c,customnumber2__c))">
         <referencefield devName="customnumber1" labelName="customnumber1"
             dataType="Double" scale="2" precision="12"/>
         <referencefield devName="customnumber2" labelName="customnumber2"
             dataType="Double" scale="2" precision="12"/>
     </testcase>
     <testcase name="testCeilUsesCase" devName="testCeilUsesCase" labels="extended"
         labelName="testCeilUsesCase" dataType="Double"
         dataFile="caseCompareDateReturnNum" scale="2" precision="12"
         code="CEILING(CASE(customdate1__c,customdate2__c,customnumber1__c,customdate3__c,customnumber2__c,customnumber3__c))">
         <referencefield devName="customdate1" labelName="customdate1"
             dataType="DateOnly"/>
         <referencefield devName="customdate2" labelName="customdate2"
             dataType="DateOnly"/>
         <referencefield devName="customnumber1" labelName="customnumber1"
             dataType="Double" scale="2" precision="12"/>
         <referencefield devName="customdate3" labelName="customdate3"
             dataType="DateOnly"/>
         <referencefield devName="customnumber2" labelName="customnumber2"
             dataType="Double" scale="2" precision="12"/>
         <referencefield devName="customnumber3" labelName="customnumber3"
             dataType="Double" scale="2" precision="12"/>
     </testcase>
     <testcase name="testCeilUsesLen" devName="testCeilUsesLen" labels="extended"
         labelName="testCeilUsesLen" dataType="Double"
         dataFile="singleTextFieldData" scale="2" precision="12"
         code="CEILING(LEN(customtext1__c))">
         <referencefield devName="customtext1" labelName="customtext1"
             dataType="Text" length="255"/>
     </testcase>
     <testcase name="testCeilUsesValue" devName="testCeilUsesValue" labels="extended"
         labelName="testCeilUsesValue" dataType="Double" dataFile="expData"
         scale="2" precision="12" code="CEILING(VALUE(customtext1__c))">
         <referencefield devName="customtext1" labelName="customtext1"
             dataType="Text" length="255"/>
     </testcase>
     <testcase name="testCeilUsesMultiply" devName="testCeilUsesMultiply"
         labelName="testCeilUsesMultiply" dataType="Double"
         dataFile="twoNumericFields" scale="2" precision="12"
         whyIgnoreSql="trino:precision limits with percent"
         code="CEILING((custompercent1__c*customcurrency1__c))">
         <referencefield devName="custompercent1" labelName="custompercent1"
             dataType="Percent" scale="2" precision="12"/>
         <referencefield devName="customcurrency1" labelName="customcurrency1"
             dataType="Currency" scale="2" precision="12"/>
     </testcase>
     <!-- Need high precision for this one due to .0000000001 -->
     <testcase name="testCeilUsesPlus" devName="testCeilUsesPlus" labels="math"
         labelName="testCeilUsesPlus" dataType="Double" accuracyIssue="needHp"
         dataFile="twoNumericFields" scale="2" precision="12"
         whyIgnoreSql="trino:precision limits with percent"
         code="CEILING((custompercent1__c+customnumber1__c))">
         <referencefield devName="custompercent1" labelName="custompercent1"
             dataType="Percent" scale="2" precision="12"/>
         <referencefield devName="customnumber1" labelName="customnumber1"
             dataType="Double" scale="2" precision="12"/>
     </testcase>

     <!-- NOTES: TESTCASES FOR MOD() FUNCTION -->
     <testcase name="testModSwapTypes" devName="testModSwapTypes" labels="math"
         labelName="testModSwapTypes" dataType="Double" dataFile="modData"
         scale="2" precision="12"
         code="MOD(customnumber1__c,customnumber2__c)" compareType="approximate" >
         <referencefield devName="customnumber1" labelName="customnumber1"
             dataType="Double" scale="2" precision="12"/>
         <referencefield devName="customnumber2" labelName="customnumber2"
             dataType="Double" scale="2" precision="12"/>
     </testcase>
     <testcase name="testModUsesExpCeil" devName="testModUsesExpCeil" labels="math"
         labelName="testModUsesExpCeil" dataType="Double"
         dataFile="modUsesExp" scale="2" precision="12"
         code="MOD(EXP(customnumber1__c),CEILING(customnumber2__c))">
         <referencefield devName="customnumber1" labelName="customnumber1"
             dataType="Double" scale="2" precision="12"/>
         <referencefield devName="customnumber2" labelName="customnumber2"
             dataType="Double" scale="2" precision="12"/>
     </testcase>
     <testcase name="testModUsesFloorAbs" devName="testModUsesFloorAbs" labels="extended"
         labelName="testModUsesFloorAbs" dataType="Double" dataFile="modData"
         scale="2" precision="12"
         code="MOD(FLOOR(customnumber1__c),ABS(customnumber2__c))">
         <referencefield devName="customnumber1" labelName="customnumber1"
             dataType="Double" scale="2" precision="12"/>
         <referencefield devName="customnumber2" labelName="customnumber2"
             dataType="Double" scale="2" precision="12"/>
     </testcase>
     <testcase name="testModUsesLog" devName="testModUsesLog" labels="extended"
         labelName="testModUsesLog" dataType="Double" dataFile="modData"
         scale="2" precision="12"
         code="MOD(LOG(customnumber1__c),customnumber2__c)">
         <referencefield devName="customnumber1" labelName="customnumber1"
             dataType="Double" scale="2" precision="12"/>
         <referencefield devName="customnumber2" labelName="customnumber2"
             dataType="Double" scale="2" precision="12"/>
     </testcase>
     <testcase name="testModUsesLn" devName="testModUsesLn" labels="extended"
         labelName="testModUsesLn" dataType="Double" dataFile="modData"
         scale="2" precision="12"
         code="MOD(LN(customnumber1__c),customnumber2__c)">
         <referencefield devName="customnumber1" labelName="customnumber1"
             dataType="Double" scale="2" precision="12"/>
         <referencefield devName="customnumber2" labelName="customnumber2"
             dataType="Double" scale="2" precision="12"/>
     </testcase>
     <testcase name="testModUsesSqrt" devName="testModUsesSqrt" labels="extended"
         labelName="testModUsesSqrt" dataType="Double" dataFile="modData"
         scale="2" precision="12"
         code="MOD(SQRT(customnumber1__c),customnumber2__c)">
         <referencefield devName="customnumber1" labelName="customnumber1"
             dataType="Double" scale="2" precision="12"/>
         <referencefield devName="customnumber2" labelName="customnumber2"
             dataType="Double" scale="2" precision="12"/>
     </testcase>
     <!-- Huge negative rounding is an error without HP -->
     <testcase name="testModUsesRoundPlus" devName="testModUsesRoundPlus" labels="extended"
         labelName="testModUsesRoundPlus" dataType="Double" accuracyIssue="needHp"
         dataFile="fourNumericData" scale="2" precision="12"
         code="MOD(ROUND(custompercent1__c,customnumber1__c),(customcurrency1__c+customcurrency2__c))">
         <referencefield devName="custompercent1" labelName="custompercent1"
             dataType="Percent" scale="2" precision="12"/>
         <referencefield devName="customnumber1" labelName="customnumber1"
             dataType="Double" scale="2" precision="12"/>
         <referencefield devName="customcurrency1" labelName="customcurrency1"
             dataType="Currency" scale="2" precision="12"/>
         <referencefield devName="customcurrency2" labelName="customcurrency2"
             dataType="Currency" scale="2" precision="12"/>
     </testcase>
     <testcase name="testModUsesIf" devName="testModUsesIf" labels="extended"
         labelName="testModUsesIf" dataType="Double" dataFile="ifUsesInfix"
         scale="2" precision="12"
         code="MOD(IF(customcheckbox1__c,customnumber1__c,customnumber2__c),customnumber3__c)">
         <referencefield devName="customcheckbox1" labelName="customcheckbox1"
             dataType="Boolean" length="255"/>
         <referencefield devName="customnumber1" labelName="customnumber1"
             dataType="Double" scale="2" precision="12"/>
         <referencefield devName="customnumber2" labelName="customnumber2"
             dataType="Double" scale="2" precision="12"/>
         <referencefield devName="customnumber3" labelName="customnumber3"
             dataType="Double" scale="2" precision="12"/>
     </testcase>
     <testcase name="testModUsesCase" devName="testModUsesCase" labels="extended"
         labelName="testModUsesCase" dataType="Double" dataFile="caseUsesCase"
         scale="2" precision="12"
         code="MOD(CASE(customdate1__c,customdate2__c,customnumber1__c,customdate3__c,customnumber2__c,customnumber3__c),customformula1__c)">
         <referencefield devName="customdate1" labelName="customdate1"
             dataType="DateOnly"/>
         <referencefield devName="customdate2" labelName="customdate2"
             dataType="DateOnly"/>
         <referencefield devName="customnumber1" labelName="customnumber1"
             dataType="Double" scale="2" precision="12"/>
         <referencefield devName="customdate3" labelName="customdate3"
             dataType="DateOnly"/>
         <referencefield devName="customnumber2" labelName="customnumber2"
             dataType="Double" scale="2" precision="12"/>
         <referencefield devName="customnumber3" labelName="customnumber3"
             dataType="Double" scale="2" precision="12"/>
         <referencefield devName="customformula1" labelName="customformula1"
             dataType="Double" scale="2" precision="12"
             code="CASE(customdatetime1__c,customdatetime2__c,customnumber4__c,customdatetime3__c,customnumber5__c,customnumber6__c)">
             <referencefield devName="customdatetime1"
                 labelName="customdatetime1" dataType="DateTime"/>
             <referencefield devName="customdatetime2"
                 labelName="customdatetime2" dataType="DateTime"/>
             <referencefield devName="customnumber4" labelName="customnumber4"
                 dataType="Double" scale="9" precision="18"/>
             <referencefield devName="customdatetime3"
                 labelName="customdatetime3" dataType="DateTime"/>
             <referencefield devName="customnumber5" labelName="customnumber5"
                 dataType="Double" scale="9" precision="18"/>
             <referencefield devName="customnumber6" labelName="customnumber6"
                 dataType="Double" scale="9" precision="18"/>
         </referencefield>
     </testcase>
     <testcase name="testModRounding" devName="testModRounding" labels="extended"
         labelName="testModRounding" dataType="Double"
         dataFile="testModRounding" scale="2" precision="12"
         code="MOD(customnumber1__c * 10000, 2)">
         <referencefield devName="customnumber1" labelName="customnumber1"
             dataType="Double" scale="6" precision="12"/>
     </testcase>

     <testcase name="testModRoundingNoScale" devName="testModRounding" labels="extended"
         labelName="testModRounding" dataType="Double"
         dataFile="testModRounding" scale="0" precision="12"
         code="MOD(customnumber1__c * 10000, 2)">
         <referencefield devName="customnumber1" labelName="customnumber1"
             dataType="Double" scale="6" precision="12"/>
     </testcase>

     <!-- NOTES: TESTCASES FOR LOG() FUNCTION -->
     <testcase name="testLogSimple" devName="testLogSimple" labels="math"
         labelName="testLogSimple" dataType="Double" dataFile="lnLogData"
         scale="2" precision="12" code="Log(customnumber1__c)">
         <referencefield devName="customnumber1" labelName="customnumber1"
             dataType="Double" scale="2" precision="12"/>
     </testcase>
     <testcase name="testLogUsesAbs" devName="testLogUsesAbs" labels="math"
         labelName="testLogUsesAbs" dataType="Double" dataFile="absData"
         scale="2" precision="12" code="Log(ABS(customnumber1__c))">
         <referencefield devName="customnumber1" labelName="customnumber1"
             dataType="Double" scale="2" precision="12"/>
     </testcase>
     <testcase name="testLogUsesCeil" devName="testLogUsesCeil" labels="math"
         labelName="testLogUsesCeil" dataType="Double" dataFile="fcData"
         scale="2" precision="12" code="Log(CEILING(customnumber1__c))">
         <referencefield devName="customnumber1" labelName="customnumber1"
             dataType="Double" scale="2" precision="12"/>
     </testcase>
     <testcase name="testLogUsesMCeil" devName="testLogUsesMCeil" labels="math"
         labelName="testLogUsesMCeil" dataType="Double" dataFile="fcData"
         scale="2" precision="12" code="Log(MCEILING(customnumber1__c))">
         <referencefield devName="customnumber1" labelName="customnumber1"
             dataType="Double" scale="2" precision="12"/>
     </testcase>
     <testcase name="testLogUsesFloor" devName="testLogUsesFloor" labels="extended"
         labelName="testLogUsesFloor" dataType="Double" dataFile="fcData"
         scale="2" precision="12" code="Log(FLOOR(customnumber1__c))">
         <referencefield devName="customnumber1" labelName="customnumber1"
             dataType="Double" scale="2" precision="12"/>
     </testcase>
     <testcase name="testLogUsesLog" devName="testLogUsesLog" labels="extended"
         labelName="testLogUsesLog" dataType="Double" dataFile="lnLogData"
         scale="2" precision="12" code="Log(LOG(customnumber1__c))">
         <referencefield devName="customnumber1" labelName="customnumber1"
             dataType="Double" scale="2" precision="12"/>
     </testcase>
     <testcase name="testLogUsesLn" devName="testLogUsesLn" labels="extended"
         labelName="testLogUsesLn" dataType="Double" dataFile="lnLogData"
         scale="2" precision="12" code="Log(LN(customnumber1__c))">
         <referencefield devName="customnumber1" labelName="customnumber1"
             dataType="Double" scale="2" precision="12"/>
     </testcase>
     <testcase name="testLogUsesSqrt" devName="testLogUsesSqrt" labels="extended"
         labelName="testLogUsesSqrt" dataType="Double" dataFile="sqrtData"
         scale="2" precision="12" code="Log(SQRT(customnumber1__c))">
         <referencefield devName="customnumber1" labelName="customnumber1"
             dataType="Double" scale="2" precision="12"/>
     </testcase>
     <testcase name="testLogUsesRound" devName="testLogUsesRound" labels="extended"
         labelName="testLogUsesRound" dataType="Double" dataFile="roundData"
         scale="2" precision="12"
         code="Log(ROUND(customnumber1__c,customnumber2__c))">
         <referencefield devName="customnumber1" labelName="customnumber1"
             dataType="Double" scale="2" precision="12"/>
         <referencefield devName="customnumber2" labelName="customnumber2"
             dataType="Double" scale="2" precision="12"/>
     </testcase>
     <testcase name="testLogUsesMOD" devName="testLogUsesMOD" labels="extended"
         labelName="testLogUsesMOD" dataType="Double" dataFile="modData"
         scale="2" precision="12"
         code="Log(MOD(customnumber1__c,customnumber2__c))">
         <referencefield devName="customnumber1" labelName="customnumber1"
             dataType="Double" scale="2" precision="12"/>
         <referencefield devName="customnumber2" labelName="customnumber2"
             dataType="Double" scale="2" precision="12"/>
     </testcase>
     <testcase name="testLogUsesIf" devName="testLogUsesIf" labels="extended"
         labelName="testLogUsesIf" dataType="Double"
         dataFile="twoNumericFields" scale="2" precision="12"
         code="Log(IF(false,customnumber1__c,customnumber2__c))">
         <referencefield devName="customnumber1" labelName="customnumber1"
             dataType="Double" scale="2" precision="12"/>
         <referencefield devName="customnumber2" labelName="customnumber2"
             dataType="Double" scale="2" precision="12"/>
     </testcase>
     <testcase name="testLogUsesCase" devName="testLogUsesCase" labels="extended"
         labelName="testLogUsesCase" dataType="Double"
         dataFile="caseCompareDateReturnNum" scale="2" precision="12"
         code="Log(CASE(customdate1__c,customdate2__c,customnumber1__c,customdate3__c,customnumber2__c,customnumber3__c))">
         <referencefield devName="customdate1" labelName="customdate1"
             dataType="DateOnly"/>
         <referencefield devName="customdate2" labelName="customdate2"
             dataType="DateOnly"/>
         <referencefield devName="customnumber1" labelName="customnumber1"
             dataType="Double" scale="2" precision="12"/>
         <referencefield devName="customdate3" labelName="customdate3"
             dataType="DateOnly"/>
         <referencefield devName="customnumber2" labelName="customnumber2"
             dataType="Double" scale="2" precision="12"/>
         <referencefield devName="customnumber3" labelName="customnumber3"
             dataType="Double" scale="2" precision="12"/>
     </testcase>
     <testcase name="testLogUsesLen" devName="testLogUsesLen" labels="extended"
         labelName="testLogUsesLen" dataType="Double"
=======
     <testcase name="testExpUsesLen" devName="testExpUsesLen" labels="extended"
         labelName="testExpUsesLen" dataType="Double"
>>>>>>> 7e8c209a
         dataFile="singleTextFieldData" scale="2" precision="12"
         code="EXP(LEN(customtext1__c))">
         <referencefield devName="customtext1" labelName="customtext1"
             dataType="Text" length="255"/>
     </testcase>
     <testcase name="testExpUsesValue" devName="testExpUsesValue" labels="math"
         labelName="testExpUsesValue" dataType="Double" dataFile="expData"
         scale="2" precision="12" code="EXP(VALUE(customtext1__c))">
         <referencefield devName="customtext1" labelName="customtext1"
             dataType="Text" length="255"/>
         <whyIgnoreSql db="spanner" numFailures="2">Spanner's jdbc decimal limit of 38 is absolute, not relative, so Exp(110) breaks</whyIgnoreSql>
     </testcase>
<<<<<<< HEAD
     <testcase name="testLogUsesMinus" devName="testLogUsesMinus" labels="extended"
         labelName="testLogUsesMinus" dataType="Double"
         dataFile="twoNumericFields" scale="2" precision="12"
         whyIgnoreSql="trino:precision differences with percent"
         code="Log((custompercent1__c-customcurrency1__c))">
         <referencefield devName="custompercent1" labelName="custompercent1"
             dataType="Percent" scale="2" precision="12"/>
         <referencefield devName="customcurrency1" labelName="customcurrency1"
             dataType="Currency" scale="2" precision="12"/>
     </testcase>
     <testcase name="testLogUsesMultiply" devName="testLogUsesMultiply" labels="extended"
         labelName="testLogUsesMultiply" dataType="Double"
         dataFile="twoNumericFields" scale="2" precision="12"
         whyIgnoreSql="trino:precision limits"
         code="Log((custompercent1__c*customnumber1__c))">
         <referencefield devName="custompercent1" labelName="custompercent1"
             dataType="Percent" scale="2" precision="12"/>
         <referencefield devName="customnumber1" labelName="customnumber1"
             dataType="Double" scale="2" precision="12"/>
     </testcase>

     <!-- NOTES: TESTCASES FOR LN() FUNCTION -->
     <testcase name="testLNSimple" devName="testLNSimple" labels="math"
         labelName="testLNSimple" dataType="Double" dataFile="lnLogData"
         scale="2" precision="12" code="LN(customnumber1__c)">
         <referencefield devName="customnumber1" labelName="customnumber1"
             dataType="Double" scale="2" precision="12"/>
     </testcase>
     <testcase name="testLNUsesAbs" devName="testLNUsesAbs" labels="extended"
         labelName="testLNUsesAbs" dataType="Double" dataFile="absData"
         scale="2" precision="12" code="LN(ABS(customnumber1__c))">
         <referencefield devName="customnumber1" labelName="customnumber1"
             dataType="Double" scale="2" precision="12"/>
     </testcase>
     <testcase name="testLNUsesCeil" devName="testLNUsesCeil" labels="extended"
         labelName="testLNUsesCeil" dataType="Double" dataFile="fcData"
         scale="2" precision="12" code="LN(CEILING(customnumber1__c))">
         <referencefield devName="customnumber1" labelName="customnumber1"
             dataType="Double" scale="2" precision="12"/>
     </testcase>
     <testcase name="testLNUsesFloor" devName="testLNUsesFloor" labels="extended"
         labelName="testLNUsesFloor" dataType="Double" dataFile="fcData"
         scale="2" precision="12" code="LN(FLOOR(customnumber1__c))">
         <referencefield devName="customnumber1" labelName="customnumber1"
             dataType="Double" scale="2" precision="12"/>
     </testcase>
     <testcase name="testLNUsesLog" devName="testLNUsesLog" labels="extended"
         labelName="testLNUsesLog" dataType="Double" dataFile="lnLogData"
         scale="2" precision="12" code="LN(LOG(customnumber1__c))">
         <referencefield devName="customnumber1" labelName="customnumber1"
             dataType="Double" scale="2" precision="12"/>
     </testcase>
     <testcase name="testLNUsesLn" devName="testLNUsesLn" labels="math"
         labelName="testLNUsesLn" dataType="Double" dataFile="lnLogData"
         scale="2" precision="12" code="LN(LN(customnumber1__c))">
         <referencefield devName="customnumber1" labelName="customnumber1"
             dataType="Double" scale="2" precision="12"/>
     </testcase>
     <testcase name="testLNUsesSqrt" devName="testLNUsesSqrt" labels="extended"
         labelName="testLNUsesSqrt" dataType="Double" dataFile="sqrtData"
         scale="2" precision="12" code="LN(SQRT(customnumber1__c))">
         <referencefield devName="customnumber1" labelName="customnumber1"
             dataType="Double" scale="2" precision="12"/>
     </testcase>
     <testcase name="testLNUsesRound" devName="testLNUsesRound" labels="extended"
         labelName="testLNUsesRound" dataType="Double" dataFile="roundData"
         scale="2" precision="12"
         code="LN(ROUND(customnumber1__c,customnumber2__c))">
         <referencefield devName="customnumber1" labelName="customnumber1"
             dataType="Double" scale="2" precision="12"/>
         <referencefield devName="customnumber2" labelName="customnumber2"
             dataType="Double" scale="2" precision="12"/>
     </testcase>
     <testcase name="testLNUsesMOD" devName="testLNUsesMOD" labels="math"
         labelName="testLNUsesMOD" dataType="Double" dataFile="modData"
         scale="2" precision="12"
         code="LN(MOD(customnumber1__c,customnumber2__c))">
         <referencefield devName="customnumber1" labelName="customnumber1"
             dataType="Double" scale="2" precision="12"/>
         <referencefield devName="customnumber2" labelName="customnumber2"
             dataType="Double" scale="2" precision="12"/>
     </testcase>
     <testcase name="testLNUsesIf" devName="testLNUsesIf" labels="math"
         labelName="testLNUsesIf" dataType="Double" dataFile="twoNumericFields"
         scale="2" precision="12"
         code="LN(IF(false,customnumber1__c,customnumber2__c))">
         <referencefield devName="customnumber1" labelName="customnumber1"
             dataType="Double" scale="2" precision="12"/>
         <referencefield devName="customnumber2" labelName="customnumber2"
             dataType="Double" scale="2" precision="12"/>
     </testcase>
     <testcase name="testLNUsesCase" devName="testLNUsesCase" labels="math"
         labelName="testLNUsesCase" dataType="Double"
         dataFile="caseCompareDateReturnNum" scale="2" precision="12"
         code="LN(CASE(customdate1__c,customdate2__c,customnumber1__c,customdate3__c,customnumber2__c,customnumber3__c))">
         <referencefield devName="customdate1" labelName="customdate1"
             dataType="DateOnly"/>
         <referencefield devName="customdate2" labelName="customdate2"
             dataType="DateOnly"/>
         <referencefield devName="customnumber1" labelName="customnumber1"
             dataType="Double" scale="2" precision="12"/>
         <referencefield devName="customdate3" labelName="customdate3"
             dataType="DateOnly"/>
         <referencefield devName="customnumber2" labelName="customnumber2"
             dataType="Double" scale="2" precision="12"/>
         <referencefield devName="customnumber3" labelName="customnumber3"
             dataType="Double" scale="2" precision="12"/>
     </testcase>
     <testcase name="testLNUsesLen" devName="testLNUsesLen" labels="math"
         labelName="testLNUsesLen" dataType="Double"
         dataFile="singleTextFieldData" scale="2" precision="12"
         code="LN(LEN(customtext1__c))">
         <referencefield devName="customtext1" labelName="customtext1"
             dataType="Text" length="255"/>
     </testcase>
     <testcase name="testLNUsesValue" devName="testLNUsesValue" labels="math"
         labelName="testLNUsesValue" dataType="Double" dataFile="expData"
         scale="2" precision="12" code="LN(VALUE(customtext1__c))">
         <referencefield devName="customtext1" labelName="customtext1"
             dataType="Text" length="255"/>
     </testcase>
     <testcase name="testLNUsesPlus" devName="testLNUsesPlus" labels="extended"
         labelName="testLNUsesPlus" dataType="Double"
         dataFile="twoNumericFields" scale="2" precision="12" compareTemplate="formula"
         whyIgnoreSql="trino:precision differences with percent"
         code="LN((custompercent1__c+customcurrency1__c))">
=======
     <testcase name="testExpUsesMinus" devName="testExpUsesMinus" labels="math"
         labelName="testExpUsesMinus" dataType="Double" dataFile="roundUsesExp"
         scale="2" precision="12"
         code="EXP((custompercent1__c-customcurrency1__c))">
>>>>>>> 7e8c209a
         <referencefield devName="custompercent1" labelName="custompercent1"
             dataType="Percent" scale="2" precision="12"/>
         <referencefield devName="customcurrency1" labelName="customcurrency1"
             dataType="Currency" scale="2" precision="12"/>
     </testcase>
<<<<<<< HEAD
     <testcase name="testLNUsesMultiply" devName="testLNUsesMultiply" labels="extended"
         labelName="testLNUsesMultiply" dataType="Double"
         dataFile="twoNumericFields" scale="2" precision="12"
         whyIgnoreSql="trino:precision limits"
         code="LN((custompercent1__c*customnumber1__c))">
         <referencefield devName="custompercent1" labelName="custompercent1"
             dataType="Percent" scale="2" precision="12"/>
         <referencefield devName="customnumber1" labelName="customnumber1"
             dataType="Double" scale="2" precision="12"/>
     </testcase>

     <!-- Tests for BUG:  -->
     <testcase name="testBigDivide" devName="testBigDivide" labels="math"
         labelName="testBigDivide" dataType="Double" dataFile="BigDivide"
         scale="2" precision="15" whyIgnoreSql="mssql:precision limits,trino:precision limits"
         code="((customnumber1__c/customnumber2__c)*customnumber3__c)">
         <referencefield devName="customnumber1" labelName="customnumber1"
             dataType="Double" scale="2" precision="18"/>
         <referencefield devName="customnumber2" labelName="customnumber2"
             dataType="Double" scale="2" precision="18"/>
         <referencefield devName="customnumber3" labelName="customnumber3"
             dataType="Double" scale="2" precision="18"/>
     </testcase>
     <testcase name="testBigDivideWithFunc" labels="math"
         devName="testBigDivideWithFunc" labelName="testBigDivideWithFunc"
         dataType="Double" dataFile="threeNumericFields" scale="2"
         precision="12" whyIgnoreSql="mssql:precision limits"
         code="( ( (customnumber1__c * customnumber2__c )/(value(text(customnumber2__c )) ^ customnumber2__c ) )*(customnumber3__c ^ customnumber3__c ))">
         <referencefield devName="customnumber1" labelName="customnumber1"
             dataType="Double" scale="2" precision="18"/>
         <referencefield devName="customnumber2" labelName="customnumber2"
             dataType="Double" scale="2" precision="18"/>
         <referencefield devName="customnumber3" labelName="customnumber3"
             dataType="Double" scale="2" precision="18"/>
=======
     <testcase name="testExpUsesPlus" devName="testExpUsesPlus" labels="math"
         labelName="testExpUsesPlus" dataType="Double" dataFile="roundUsesExp"
         scale="2" precision="12" code="EXP(customformula0__c)">
         <referencefield devName="customformula0" labelName="customformula0"
             dataType="Double" scale="2" precision="12"
             code="(custompercent1__c+customnumber1__c)">
             <referencefield devName="custompercent1"
                 labelName="custompercent1" dataType="Percent" scale="9"
                 precision="18"/>
             <referencefield devName="customnumber1" labelName="customnumber1"
                 dataType="Double" scale="9" precision="18"/>
         </referencefield>
>>>>>>> 7e8c209a
     </testcase>

     <!-- Test Cases for NULLVALUE() FUNCTION -->
     <testcase name="testNVLWithNum" devName="testNVLWithNum"
         labelName="testNVLWithNum" dataType="Currency" dataFile="NVLNum"
         scale="2" precision="12"
         code="NULLVALUE(customnumber1__c,customcurrency1__c)">
         <referencefield devName="customnumber1" labelName="customnumber1"
             dataType="Double" scale="2" precision="18"/>
         <referencefield devName="customcurrency1" labelName="customcurrency1"
             dataType="Currency" scale="2" precision="18"/>
     </testcase>
     <testcase name="testNVLWithCur" devName="testNVLWithCur" labels="extended"
         labelName="testNVLWithCur" dataType="Percent" dataFile="NVLNum"
         scale="2" precision="12"
         code="NULLVALUE(customcurrency1__c,custompercent1__c)">

         <referencefield devName="customcurrency1" labelName="customcurrency1"
             dataType="Currency" scale="2" precision="18"/>
         <referencefield devName="custompercent1" labelName="custompercent1"
             dataType="Percent" scale="2" precision="18"/>
     </testcase>
     <testcase name="testNVLWithPer" devName="testNVLWithPer" labels="extended"
         labelName="testNVLWithPer" dataType="Double" dataFile="NVLNum"
         scale="2" precision="12"
         code="NULLVALUE(custompercent1__c,customnumber1__c)">
         <referencefield devName="custompercent1" labelName="custompercent1"
             dataType="Percent" scale="2" precision="18"/>
         <referencefield devName="customnumber1" labelName="customnumber1"
             dataType="Double" scale="2" precision="18"/>
     </testcase>
     <testcase name="testNVLWithText" devName="testNVLWithText"
         labelName="testNVLWithText" dataType="Text" dataFile="NVLText" compareTemplate="visualforce"
         length="1300" code="NULLVALUE(customtext1__c,customtextarea1__c)">
         <referencefield devName="customtext1" labelName="customtext1"
             dataType="Text" length="255"/>
         <referencefield devName="customtextarea1" labelName="customtextarea1"
             dataType="textarea" length="255"/>
     </testcase>
     <testcase name="testNVLWithTextArea"
         devName="testNVLWithTextArea" labelName="testNVLWithTextArea"
         dataType="Text" dataFile="NVLText" length="1300" compareTemplate="visualforce"
         code="NULLVALUE(customtextarea1__c,customtext1__c)">
         <referencefield devName="customtextarea1" labelName="customtextarea1"
             dataType="textarea" length="255"/>
         <referencefield devName="customtext1" labelName="customtext1"
             dataType="Text" length="255"/>
     </testcase>
     <testcase name="testNVLWithPhone" devName="testNVLWithPhone"
         labelName="testNVLWithPhone" dataType="Text" dataFile="NVLPhone" compareTemplate="visualforce"
         length="1300" code="NULLVALUE(customphone1__c,customtextarea1__c)">
         <referencefield devName="customphone1" labelName="customphone1"
             dataType="phone" length="255"/>
         <referencefield devName="customtextarea1" labelName="customtextarea1"
             dataType="textarea" length="255"/>
     </testcase>
     <testcase name="testNVLWithEmail" devName="testNVLWithEmail" labels="extended"
         labelName="testNVLWithEmail" dataType="Text" dataFile="NVLEmail" compareTemplate="visualforce"
         length="1300" code="NULLVALUE(customemail1__c,customtextarea1__c)">
         <referencefield devName="customemail1" labelName="customemail1"
             dataType="email" length="255"/>
         <referencefield devName="customtextarea1" labelName="customtextarea1"
             dataType="textarea" length="255"/>
     </testcase>
     <testcase name="testNVLWithUrl" devName="testNVLWithUrl" labels="extended"
         labelName="testNVLWithUrl" dataType="Text" dataFile="NVLUrl" compareTemplate="visualforce"
         length="1300" code="NULLVALUE(customurl1__c,customtextarea1__c)">
         <referencefield devName="customurl1" labelName="customurl1"
             dataType="url" length="255"/>
         <referencefield devName="customtextarea1" labelName="customtextarea1"
             dataType="textarea" length="255"/>
     </testcase>
     <testcase name="testNVLWithDate" devName="testNVLWithDate"
         labelName="testNVLWithDate" dataType="DateOnly" dataFile="TwoDateFields"
         length="1300" code="NULLVALUE(customdate1__c,customdate2__c)">
         <referencefield devName="customdate1" labelName="customdate1"
             dataType="DateOnly" length="255"/>
         <referencefield devName="customdate2" labelName="customdate2"
             dataType="DateOnly" length="255"/>
     </testcase>
     <testcase name="testNVLWithDateTime"
         devName="testNVLWithDateTime" labelName="testNVLWithDateTime"
         dataType="DateTime" dataFile="TwoDateFields" length="1300"
         code="NULLVALUE(customdatetime1__c,customdatetime2__c)">
         <referencefield devName="customdatetime1" labelName="customdatetime1"
             dataType="DateTime" length="255"/>
         <referencefield devName="customdatetime2" labelName="customdatetime2"
             dataType="DateTime" length="255"/>
     </testcase>

     <testcase name="testNVLWithError" devName="testNVLWithError"
         labelName="testNVLWithError" dataType="Double"
         dataFile="threeNumericFields" scale="2" precision="18"
         code="NULLVALUE(customnumber1__c/customnumber2__c,customcurrency1__c)">
         <referencefield devName="customnumber1" labelName="customnumber1"
             dataType="Double" scale="2" precision="18"/>
         <referencefield devName="customnumber2" labelName="customnumber2"
             dataType="Double" scale="2" precision="18"/>
         <referencefield devName="customcurrency1" labelName="customcurrency1"
             dataType="Currency" scale="2" precision="18"/>
     </testcase>

     <!-- Test Cases for BLANKVALUE() FUNCTION -->
     <testcase name="testBVLWithNum" devName="testBVLWithNum"
         labelName="testBVLWithNum" dataType="Currency" dataFile="NVLNum"
         scale="2" precision="12"
         code="BLANKVALUE(customnumber1__c,customcurrency1__c)">
         <referencefield devName="customnumber1" labelName="customnumber1"
             dataType="Double" scale="2" precision="18"/>
         <referencefield devName="customcurrency1" labelName="customcurrency1"
             dataType="Currency" scale="2" precision="18"/>
     </testcase>
     <testcase name="testBVLWithCur" devName="testBVLWithCur" labels="extended"
         labelName="testBVLWithCur" dataType="Percent" dataFile="NVLNum"
         scale="2" precision="12"
         code="BLANKVALUE(customcurrency1__c,custompercent1__c)">

         <referencefield devName="customcurrency1" labelName="customcurrency1"
             dataType="Currency" scale="2" precision="18"/>
         <referencefield devName="custompercent1" labelName="custompercent1"
             dataType="Percent" scale="2" precision="18"/>
     </testcase>
     <testcase name="testBVLWithPer" devName="testBVLWithPer" labels="extended"
         labelName="testBVLWithPer" dataType="Double" dataFile="NVLNum"
         scale="2" precision="12"
         code="BLANKVALUE(custompercent1__c,customnumber1__c)">
         <referencefield devName="custompercent1" labelName="custompercent1"
             dataType="Percent" scale="2" precision="18"/>
         <referencefield devName="customnumber1" labelName="customnumber1"
             dataType="Double" scale="2" precision="18"/>
     </testcase>
     <testcase name="testBVLWithText" devName="testBVLWithText"
         labelName="testBVLWithText" dataType="Text" dataFile="NVLText"
         length="1300" code="BLANKVALUE(customtext1__c,customtextarea1__c)">
         <referencefield devName="customtext1" labelName="customtext1"
             dataType="Text" length="255"/>
         <referencefield devName="customtextarea1" labelName="customtextarea1"
             dataType="textarea" length="255"/>
     </testcase>
     <testcase name="testBVLWithTextArea"
         devName="testBVLWithTextArea" labelName="testBVLWithTextArea"
         dataType="Text" dataFile="NVLText" length="1300"
         code="BLANKVALUE(customtextarea1__c,customtext1__c)">
         <referencefield devName="customtextarea1" labelName="customtextarea1"
             dataType="textarea" length="255"/>
         <referencefield devName="customtext1" labelName="customtext1"
             dataType="Text" length="255"/>
     </testcase>
     <testcase name="testBVLWithPhone" devName="testBVLWithPhone"
         labelName="testBVLWithPhone" dataType="Text" dataFile="NVLPhone"
         length="1300" code="BLANKVALUE(customphone1__c,customtextarea1__c)">
         <referencefield devName="customphone1" labelName="customphone1"
             dataType="phone" length="255"/>
         <referencefield devName="customtextarea1" labelName="customtextarea1"
             dataType="textarea" length="255"/>
     </testcase>
     <testcase name="testBVLWithEmail" devName="testBVLWithEmail" labels="extended"
         labelName="testBVLWithEmail" dataType="Text" dataFile="NVLEmail"
         length="1300" code="BLANKVALUE(customemail1__c,customtextarea1__c)">
         <referencefield devName="customemail1" labelName="customemail1"
             dataType="email" length="255"/>
         <referencefield devName="customtextarea1" labelName="customtextarea1"
             dataType="textarea" length="255"/>
     </testcase>
     <testcase name="testBVLWithUrl" devName="testBVLWithUrl" compareContezts="formula" labels="extended"
         labelName="testBVLWithUrl" dataType="Text" dataFile="NVLUrl"
         length="1300" code="BLANKVALUE(customurl1__c,customtextarea1__c)">
         <referencefield devName="customurl1" labelName="customurl1"
             dataType="url" length="255"/>
         <referencefield devName="customtextarea1" labelName="customtextarea1"
             dataType="textarea" length="255"/>
     </testcase>
     <testcase name="testBVLWithDate" devName="testBVLWithDate"
         labelName="testBVLWithDate" dataType="DateOnly" dataFile="TwoDateFields"
         length="1300" code="BLANKVALUE(customdate1__c,customdate2__c)">
         <referencefield devName="customdate1" labelName="customdate1"
             dataType="DateOnly" length="255"/>
         <referencefield devName="customdate2" labelName="customdate2"
             dataType="DateOnly" length="255"/>
     </testcase>
     <testcase name="testBVLWithDateFormulaNull" devName="testBVLWithDate"
         labelName="testBVLWithDate" dataType="DateOnly"
         length="1300" code="BLANKVALUE(customformula0__c,date(2000,1,1))">
         <referencefield devName="customformula0" labelName="customformula0"
             dataType="DateOnly" length="255"
             code="NULL"/>
     </testcase>
     <testcase name="testBVLWithDateTime"
         devName="testBVLWithDateTime" labelName="testBVLWithDateTime"
         dataType="DateTime" dataFile="TwoDateFields" length="1300"
         code="BLANKVALUE(customdatetime1__c,customdatetime2__c)">
         <referencefield devName="customdatetime1" labelName="customdatetime1"
             dataType="DateTime" length="255"/>
         <referencefield devName="customdatetime2" labelName="customdatetime2"
             dataType="DateTime" length="255"/>
     </testcase>

     <testcase name="testBVLWithError" devName="testBVLWithError"
         labelName="testBVLWithError" dataType="Double"
         dataFile="threeNumericFields" scale="2" precision="18"
         code="BLANKVALUE(customnumber1__c/customnumber2__c,customcurrency1__c)">
         <referencefield devName="customnumber1" labelName="customnumber1"
             dataType="Double" scale="2" precision="18"/>
         <referencefield devName="customnumber2" labelName="customnumber2"
             dataType="Double" scale="2" precision="18"/>
         <referencefield devName="customcurrency1" labelName="customcurrency1"
             dataType="Currency" scale="2" precision="18"/>
     </testcase>

     <testcase name="testIfDateTimeCompareEqual"
         devName="testIfDateTimeCompareEqual"
         labelName="testIfDateTimeCompareEqual" dataType="DateOnly"
         dataFile="ifDateCompareReturnDate"
         code="IF((customdatetime1__c=customdatetime2__c),customdate1__c,customdate2__c)">
         <referencefield devName="customdatetime1" labelName="customdatetime1"
             dataType="DateTime"/>
         <referencefield devName="customdatetime2" labelName="customdatetime2"
             dataType="DateTime"/>
         <referencefield devName="customdate1" labelName="customdate1"
             dataType="DateOnly"/>
         <referencefield devName="customdate2" labelName="customdate2"
             dataType="DateOnly"/>
     </testcase>
     <testcase name="testIfDateCompareEqual"
         devName="testIfDateCompareEqual" labelName="testIfDateCompareEqual"
         dataType="DateTime" dataFile="ifDateCompareReturnDate"
         code="IF((customdate1__c=customdate2__c),customdatetime1__c,customdatetime2__c)">
         <referencefield devName="customdate1" labelName="customdate1"
             dataType="DateOnly"/>
         <referencefield devName="customdate2" labelName="customdate2"
             dataType="DateOnly"/>
         <referencefield devName="customdatetime1" labelName="customdatetime1"
             dataType="DateTime"/>
         <referencefield devName="customdatetime2" labelName="customdatetime2"
             dataType="DateTime"/>
     </testcase>

     <testcase name="testIfDateTimeCompareLessThan" compareTemplate="formula"
         devName="testIfDateTimeCompareLessThan"
         labelName="testIfDateTimeCompareLessThan" dataType="DateOnly"
         dataFile="ifDateCompareReturnDate"
         code="IF((customdatetime1__c &lt;customdatetime2__c),customdate1__c,customdate2__c)">
         <referencefield devName="customdatetime1" labelName="customdatetime1"
             dataType="DateTime"/>
         <referencefield devName="customdatetime2" labelName="customdatetime2"
             dataType="DateTime"/>
         <referencefield devName="customdate1" labelName="customdate1"
             dataType="DateOnly"/>
         <referencefield devName="customdate2" labelName="customdate2"
             dataType="DateOnly"/>
     </testcase>
     <testcase name="testIfDateCompareLessThan" compareTemplate="formula"
         devName="testIfDateCompareLessThan"
         labelName="testIfDateCompareLessThan" dataType="DateTime"
         dataFile="ifDateCompareReturnDate"
         code="IF((customdate1__c&lt;customdate2__c),customdatetime1__c,customdatetime2__c)">
         <referencefield devName="customdate1" labelName="customdate1"
             dataType="DateOnly"/>
         <referencefield devName="customdate2" labelName="customdate2"
             dataType="DateOnly"/>
         <referencefield devName="customdatetime1" labelName="customdatetime1"
             dataType="DateTime"/>
         <referencefield devName="customdatetime2" labelName="customdatetime2"
             dataType="DateTime"/>
     </testcase>

     <testcase name="testIfDateTimeCompareLessThanOrEqual" compareTemplate="formula"
         devName="testIfDateTimeCompareLessThanOrEqual"
         labelName="testIfDateTimeCompareLessThanOrEqual" dataType="DateOnly"
         dataFile="ifDateCompareReturnDate"
         code="IF((customdatetime1__c &lt;=customdatetime2__c),customdate1__c,customdate2__c)">
         <referencefield devName="customdatetime1" labelName="customdatetime1"
             dataType="DateTime"/>
         <referencefield devName="customdatetime2" labelName="customdatetime2"
             dataType="DateTime"/>
         <referencefield devName="customdate1" labelName="customdate1"
             dataType="DateOnly"/>
         <referencefield devName="customdate2" labelName="customdate2"
             dataType="DateOnly"/>
     </testcase>
     <testcase name="testIfDateCompareLessThanOrEqual" compareTemplate="formula"
         devName="testIfDateCompareLessThanOrEqual"
         labelName="testIfDateCompareLessThanOrEqual" dataType="DateTime"
         dataFile="ifDateCompareReturnDate"
         code="IF((customdate1__c&lt;=customdate2__c),customdatetime1__c,customdatetime2__c)">
         <referencefield devName="customdate1" labelName="customdate1"
             dataType="DateOnly"/>
         <referencefield devName="customdate2" labelName="customdate2"
             dataType="DateOnly"/>
         <referencefield devName="customdatetime1" labelName="customdatetime1"
             dataType="DateTime"/>
         <referencefield devName="customdatetime2" labelName="customdatetime2"
             dataType="DateTime"/>
     </testcase>

     <testcase name="testIfDateTimeCompareGtThanOrEqual" labels="extended" compareTemplate="formula"
         devName="testIfDateTimeCompareGtThanOrEqual"
         labelName="testIfDateTimeCompareGtThanOrEqual" dataType="DateOnly"
         dataFile="ifDateCompareReturnDate"
         code="IF((customdatetime1__c &gt;=customdatetime2__c),customdate1__c,customdate2__c)">
         <referencefield devName="customdatetime1" labelName="customdatetime1"
             dataType="DateTime"/>
         <referencefield devName="customdatetime2" labelName="customdatetime2"
             dataType="DateTime"/>
         <referencefield devName="customdate1" labelName="customdate1"
             dataType="DateOnly"/>
         <referencefield devName="customdate2" labelName="customdate2"
             dataType="DateOnly"/>
     </testcase>
     <testcase name="testIfDateCompareGreaterThanOrEqual" labels="extended" compareTemplate="formula"
         devName="testIfDateCompareGreaterThanOrEqual"
         labelName="testIfDateCompareGreaterThanOrEqual" dataType="DateTime"
         dataFile="ifDateCompareReturnDate"
         code="IF((customdate1__c&gt;=customdate2__c),customdatetime1__c,customdatetime2__c)">
         <referencefield devName="customdate1" labelName="customdate1"
             dataType="DateOnly"/>
         <referencefield devName="customdate2" labelName="customdate2"
             dataType="DateOnly"/>
         <referencefield devName="customdatetime1" labelName="customdatetime1"
             dataType="DateTime"/>
         <referencefield devName="customdatetime2" labelName="customdatetime2"
             dataType="DateTime"/>
     </testcase>

     <!-- TESTCASES FOR COMMENTS /* */ IN FORMULAS -->
     <testcase name="testCommentsInsideFormula"
         devName="testCommentsInsideFormula" labelName="testCommentsInsideFormula"
         dataType="Double" dataFile="dummyRow" scale="2" precision="12"
         code="/* comment */ IF /* comment */(YEAR(TODAY()) = 2009 /* comment */, 0,0) /** comment **/">
     </testcase>

     <!-- TESTCASES for ISNULL() FUNCTION -->
     <testcase name="testISNULLWithNum"
         devName="testISNULLWithNum" labelName="testISNULLWithNum"
         dataType="Currency" dataFile="NVLNum" scale="2" precision="12"
         code="if(isnull(customnumber1__c), 0,customcurrency1__c)">
         <referencefield devName="customnumber1" labelName="customnumber1"
             dataType="Double" scale="2" precision="18"/>
         <referencefield devName="customcurrency1" labelName="customcurrency1"
             dataType="Currency" scale="2" precision="18"/>
     </testcase>
     <testcase name="testISNULLWithCur"
         devName="testISNULLWithCur" labelName="testISNULLWithCur"
         dataType="Percent" dataFile="NVLNum" scale="2" precision="12"
         code="if(isnull(customcurrency1__c),0,custompercent1__c)">

         <referencefield devName="customcurrency1" labelName="customcurrency1"
             dataType="Currency" scale="2" precision="18"/>
         <referencefield devName="custompercent1" labelName="custompercent1"
             dataType="Percent" scale="2" precision="18"/>
     </testcase>
     <testcase name="testISNULLWithPer"
         devName="testISNULLWithPer" labelName="testISNULLWithPer"
         dataType="Double" dataFile="NVLNum" scale="2" precision="12"
         code="if(isnull(custompercent1__c), 0,customnumber1__c)">
         <referencefield devName="custompercent1" labelName="custompercent1"
             dataType="Percent" scale="2" precision="18"/>
         <referencefield devName="customnumber1" labelName="customnumber1"
             dataType="Double" scale="2" precision="18"/>
     </testcase>
     <testcase name="testISNULLWithText"
         devName="testISNULLWithText" labelName="testISNULLWithText"
         dataType="Text" dataFile="NVLText" length="1300" compareTemplate="visualforce"
         code="if(isnull(customtext1__c),&quot;NULL&quot;,customtextarea1__c)">
         <referencefield devName="customtext1" labelName="customtext1"
             dataType="Text" length="255"/>
         <referencefield devName="customtextarea1" labelName="customtextarea1"
             dataType="textarea" length="255"/>
     </testcase>
     <testcase name="testISNULLWithTextArea"
         devName="testISNULLWithTextArea" labelName="testISNULLWithTextArea"
         dataType="Text" dataFile="NVLText" length="1300" compareTemplate="visualforce"
         code="if(isnull(customtextarea1__c),null,customtext1__c)">
         <referencefield devName="customtextarea1" labelName="customtextarea1"
             dataType="textarea" length="255"/>
         <referencefield devName="customtext1" labelName="customtext1"
             dataType="Text" length="255"/>
     </testcase>
     <testcase name="testISNULLWithPhone"
         devName="testISNULLWithPhone" labelName="testISNULLWithPhone"
         dataType="Text" dataFile="NVLPhone" length="1300" compareTemplate="visualforce"
         code="if(isnull(customphone1__c),null,customtextarea1__c)">
         <referencefield devName="customphone1" labelName="customphone1"
             dataType="phone" length="255"/>
         <referencefield devName="customtextarea1" labelName="customtextarea1"
             dataType="textarea" length="255"/>
     </testcase>
     <testcase name="testISNULLWithEmail"
         devName="testISNULLWithEmail" labelName="testISNULLWithEmail"
         dataType="Text" dataFile="NVLEmail" length="1300" compareTemplate="visualforce"
         code="if(isnull(customemail1__c),null,customtextarea1__c)">
         <referencefield devName="customemail1" labelName="customemail1"
             dataType="email" length="255"/>
         <referencefield devName="customtextarea1" labelName="customtextarea1"
             dataType="textarea" length="255"/>
     </testcase>
     <testcase name="testISNULLWithUrl"
         devName="testISNULLWithUrl" labelName="testISNULLWithUrl"
         dataType="Text" dataFile="NVLUrl" length="1300" compareTemplate="visualforce"
         code="if(isnull(customurl1__c),null,customtextarea1__c)">
         <referencefield devName="customurl1" labelName="customurl1"
             dataType="url" length="255"/>
         <referencefield devName="customtextarea1" labelName="customtextarea1"
             dataType="textarea" length="255"/>
     </testcase>
     <testcase name="testISNULLWithDate"
         devName="testISNULLWithDate" labelName="testISNULLWithDate"
         dataType="DateOnly" dataFile="TwoDateFields" length="1300"
         code="if(isnull(customdate1__c),customdate2__c,null)">
         <referencefield devName="customdate1" labelName="customdate1"
             dataType="DateOnly" length="255"/>
         <referencefield devName="customdate2" labelName="customdate2"
             dataType="DateOnly" length="255"/>
     </testcase>
     <testcase name="testISNULLWithDateTime"
         devName="testISNULLWithDateTime" labelName="testISNULLWithDateTime"
         dataType="DateTime" dataFile="TwoDateFields" length="1300"
         code="if(isnull(customdatetime1__c),customdatetime2__c,null)">
         <referencefield devName="customdatetime1" labelName="customdatetime1"
             dataType="DateTime" length="255"/>
         <referencefield devName="customdatetime2" labelName="customdatetime2"
             dataType="DateTime" length="255"/>
     </testcase>

     <testcase name="testISNULLWithError"
         devName="testISNULLWithError" labelName="testISNULLWithError"
         dataType="Double" dataFile="threeNumericFields" scale="2"
         precision="18"
         code="if(isnull(customnumber1__c/customnumber2__c),null,customcurrency1__c)">
         <referencefield devName="customnumber1" labelName="customnumber1"
             dataType="Double" scale="2" precision="18"/>
         <referencefield devName="customnumber2" labelName="customnumber2"
             dataType="Double" scale="2" precision="18"/>
         <referencefield devName="customcurrency1" labelName="customcurrency1"
             dataType="Currency" scale="2" precision="18"/>
     </testcase>

     <!-- TESTCASES for ISBLANK() FUNCTION -->
     <testcase name="testISBLANKWithNum"
         devName="testISBLANKWithNum" labelName="testISBLANKWithNum"
         dataType="Currency" dataFile="NVLNum" scale="2" precision="12"
         code="if(isblank(customnumber1__c), 0,customcurrency1__c)">
         <referencefield devName="customnumber1" labelName="customnumber1"
             dataType="Double" scale="2" precision="18"/>
         <referencefield devName="customcurrency1" labelName="customcurrency1"
             dataType="Currency" scale="2" precision="18"/>
     </testcase>
     <testcase name="testISBLANKWithCur"
         devName="testISBLANKWithCur" labelName="testISBLANKWithCur"
         dataType="Percent" dataFile="NVLNum" scale="2" precision="12"
         code="if(isblank(customcurrency1__c),0,custompercent1__c)">

         <referencefield devName="customcurrency1" labelName="customcurrency1"
             dataType="Currency" scale="2" precision="18"/>
         <referencefield devName="custompercent1" labelName="custompercent1"
             dataType="Percent" scale="2" precision="18"/>
     </testcase>
     <testcase name="testISBLANKWithPer"
         devName="testISBLANKWithPer" labelName="testISBLANKWithPer"
         dataType="Double" dataFile="NVLNum" scale="2" precision="12"
         code="if(isblank(custompercent1__c), 0,customnumber1__c)">
         <referencefield devName="custompercent1" labelName="custompercent1"
             dataType="Percent" scale="2" precision="18"/>
         <referencefield devName="customnumber1" labelName="customnumber1"
             dataType="Double" scale="2" precision="18"/>
     </testcase>
     <testcase name="testISBLANKWithText"
         devName="testISBLANKWithText" labelName="testISBLANKWithText"
         dataType="Text" dataFile="NVLText" length="1300"
         code="if(isblank(customtext1__c),&quot;NULL&quot;,customtextarea1__c)">
         <referencefield devName="customtext1" labelName="customtext1"
             dataType="Text" length="255"/>
         <referencefield devName="customtextarea1" labelName="customtextarea1"
             dataType="textarea" length="255"/>
     </testcase>
     <testcase name="testISBLANKWithTextArea"
         devName="testISBLANKWithTextArea" labelName="testISBLANKWithTextArea"
         dataType="Text" dataFile="NVLText" length="1300"
         code="if(isblank(customtextarea1__c),null,customtext1__c)">
         <referencefield devName="customtextarea1" labelName="customtextarea1"
             dataType="textarea" length="255"/>
         <referencefield devName="customtext1" labelName="customtext1"
             dataType="Text" length="255"/>
     </testcase>
     <testcase name="testISBLANKWithPhone"
         devName="testISBLANKWithPhone" labelName="testISBLANKWithPhone"
         dataType="Text" dataFile="NVLPhone" length="1300"
         code="if(isblank(customphone1__c),null,customtextarea1__c)">
         <referencefield devName="customphone1" labelName="customphone1"
             dataType="phone" length="255"/>
         <referencefield devName="customtextarea1" labelName="customtextarea1"
             dataType="textarea" length="255"/>
     </testcase>
     <testcase name="testISBLANKWithEmail"
         devName="testISBLANKWithEmail" labelName="testISBLANKWithEmail"
         dataType="Text" dataFile="NVLEmail" length="1300"
         code="if(isblank(customemail1__c),null,customtextarea1__c)">
         <referencefield devName="customemail1" labelName="customemail1"
             dataType="email" length="255"/>
         <referencefield devName="customtextarea1" labelName="customtextarea1"
             dataType="textarea" length="255"/>
     </testcase>
     <testcase name="testISBLANKWithUrl"
         devName="testISBLANKWithUrl" labelName="testISBLANKWithUrl"
         dataType="Text" dataFile="NVLUrl" length="1300"
         code="if(isblank(customurl1__c),null,customtextarea1__c)">
         <referencefield devName="customurl1" labelName="customurl1"
             dataType="url" length="255"/>
         <referencefield devName="customtextarea1" labelName="customtextarea1"
             dataType="textarea" length="255"/>
     </testcase>

     <testcase name="testISBLANKWithDate"
         devName="testISBLANKWithDate" labelName="testISBLANKWithDate"
         dataType="DateOnly" dataFile="TwoDateFields" length="1300"
         code="if(isblank(customdate1__c),customdate2__c,null)">
         <referencefield devName="customdate1" labelName="customdate1"
             dataType="DateOnly" length="255"/>
         <referencefield devName="customdate2" labelName="customdate2"
             dataType="DateOnly" length="255"/>
     </testcase>
     <testcase name="testISBLANKWithDateTime"
         devName="testISBLANKWithDateTime" labelName="testISBLANKWithDateTime"
         dataType="DateTime" dataFile="TwoDateFields" length="1300"
         code="if(isblank(customdatetime1__c),customdatetime2__c,null)">
         <referencefield devName="customdatetime1" labelName="customdatetime1"
             dataType="DateTime" length="255"/>
         <referencefield devName="customdatetime2" labelName="customdatetime2"
             dataType="DateTime" length="255"/>
     </testcase>

     <testcase name="testISBLANKWithError"
         devName="testISBLANKWithError" labelName="testISBLANKWithError"
         dataType="Double" dataFile="threeNumericFields" scale="2"
         precision="18"
         code="if(isblank(customnumber1__c/customnumber2__c),null,customcurrency1__c)">
         <referencefield devName="customnumber1" labelName="customnumber1"
             dataType="Double" scale="2" precision="18"/>
         <referencefield devName="customnumber2" labelName="customnumber2"
             dataType="Double" scale="2" precision="18"/>
         <referencefield devName="customcurrency1" labelName="customcurrency1"
             dataType="Currency" scale="2" precision="18"/>
     </testcase>

     <!-- TESTCASES for DATEVALUE() FUNCTION -->
     <testcase name="testDATEVALUEWithString"
         devName="testDATEVALUEWithString" labelName="testDATEVALUEWithString"
         dataType="DateOnly" dataFile="singleTextFieldDateData"
         code="datevalue(customtext1__c)">
         <referencefield devName="customtext1" labelName="customtext1"
             dataType="Text" length="255"/>
     </testcase>

     <!-- TESTCASES for VALUE() -->
     <!--  TODO SLT: Decimal fails on '+1' -->
     <testcase name="testVALUE" devName="testVALUE"
         labelName="testVALUE" dataType="Double" scale="2" dataFile="valueFunctionData"
         whyIgnoreSql="mssql:no exponent support"
         code="value(customtext1__c)">
         <referencefield devName="customtext1" labelName="customtext1"
             dataType="Text" length="255"/>
     </testcase>

     <!-- TESTCASES for ISNUMBER() -->
     <!-- TODO SLT: Ignore because isNan('&dash;&dash;1234') is wrong in Nashorn.. Note the double dash is two - -->
     <testcase name="testISNUMBER" devName="testISNUMBER"
         labelName="testISNUMBER" dataType="Double" scale="2" dataFile="valueFunctionData"
         whyIgnoreSql="mssql:isnumeric allows minus sign"
         code="if(ISNUMBER(customtext1__c),1,0)">
         <referencefield devName="customtext1" labelName="customtext1"
             dataType="Text" length="255"/>
     </testcase>

     <!-- TESTCASE for Bug 85686: IF(blah, NULL, NULL) with return datatype of Date or DateTime -->
     <testcase name="testIfReturningNullForDateType"
         devName="testIfReturningNullForDateType"
         labelName="testIfReturningNullForDateType" dataType="DateOnly"
         code="if(true, if(false, null, null), TODAY())">
         <whyIgnoreSql db="spanner" unimplemented="true">JDBC driver assumes NULL is Int64</whyIgnoreSql>         
     </testcase>
     <testcase name="testIfReturningNullForDateTimeType"
         devName="testIfReturningNullForDateTimeType"
         labelName="testIfReturningNullForDateTimeType" dataType="DateTime"
         code="if(true, if(false, null, null), NOW())">
         <whyIgnoreSql db="spanner" unimplemented="true">JDBC driver assumes NULL is Int64</whyIgnoreSql>         
     </testcase>        


     <!-- TESTCASE for Bug 89122: IF(blah, NULL, NULL) with return datatype of Number -->
     <testcase name="testIfReturningNullForNumericType"
         devName="testIfReturningNullForNumericType"
         labelName="testIfReturningNullForNumericType" dataType="Double" scale="2"
         code="if(true, if(false, null, null), 999)"/>

     <!-- TESTCASE for Bug W-600480: Short-circuiting with null terms-->
     <testcase name="testShortCircuitingWithNullTerms" compareTemplate="formula"
         devName="testShortCircuitingWithNullTerms"
         labelName="testShortCircuitingWithNullTerms" dataType="Text" dataFile = "dateAndNumber"
         code="if(and(customdate1__c >date(2000,1,1), value(customtext1__c )>0),'True','False')">
         <referencefield devName="customdate1" labelName="customdate1" dataType="DateOnly"/>
         <referencefield devName="customtext1" labelName="customtext1" dataType="Text" length="255"/>
     </testcase>

     <!-- no operations -->
     <testcase labels="basic" name="testSimpleRef" devName="testSimpleRef" labelName="testSimpleRef"
            dataType="Double" code="customNumber1__c" dataFile="singleNumericField" precision="16" scale="2" >
         <referencefield devName="customNumber1" labelName="customNumber1" dataType="Double" scale="3" precision="15" />
     </testcase>
     <testcase name="testSimpleRefText" devName="testSimpleRefText" labelName="testSimpleRefText"
            dataType="Text" code="customText1__c" dataFile="singleTextFieldData" length="100" precision="16" scale="2" >
         <referencefield devName="customText1" labelName="customText" dataType="Text" length="100" scale="3" precision="15" />
     </testcase>

     <testcase name="testLpad" devName="testLpad" labelName="testLpad"
            dataType="Text" code="lpad(customText1__c,customNumber1__c)" dataFile="padData" length="100" precision="16" scale="2" >
         <referencefield devName="customText1" labelName="customText" dataType="Text" length="100" scale="3" precision="15" />
         <referencefield devName="customNumber1" labelName="customNumber1" dataType="Double" precision="13" scale="3"/>
     </testcase>
     <testcase name="testRpad" devName="testRpad" labelName="testRpad"
            dataType="Text" code="rpad(customText1__c,customNumber1__c)" dataFile="padData" length="100" precision="16" scale="2" >
         <referencefield devName="customText1" labelName="customText" dataType="Text" length="100" scale="3" precision="15" />
         <referencefield devName="customNumber1" labelName="customNumber1" dataType="Double" precision="13" scale="3"/>
     </testcase>
     <testcase name="testLpad2" devName="testLpad2" labelName="testLpad2"
            dataType="Text" code="lpad(customText1__c,customNumber1__c,customText2__c)" dataFile="padData2" length="100" precision="16" scale="2" >
         <referencefield devName="customText1" labelName="customText" dataType="Text" length="100" scale="3" precision="15" />
         <referencefield devName="customNumber1" labelName="customNumber1" dataType="Double" precision="13" scale="3"/>
         <referencefield devName="customText2" labelName="customText2" dataType="Text" length="100" scale="3" precision="15" />
     </testcase>
     <testcase name="testRpad2" devName="testRpad2" labelName="testRpad2"
            dataType="Text" code="rpad(customText1__c,customNumber1__c,customText2__c)" dataFile="padData2" length="100" precision="16" scale="2" >
         <referencefield devName="customText1" labelName="customText" dataType="Text" length="100" scale="3" precision="15" />
         <referencefield devName="customNumber1" labelName="customNumber1" dataType="Double" precision="13" scale="3"/>
         <referencefield devName="customText2" labelName="customText" dataType="Text" length="100" scale="3" precision="15" />
     </testcase>
     <testcase name="testUpper" labels="basic" devName="testUpper" labelName="testUpper" 
     whyIgnoreSql="postgres:ICU support,mysql:DoubleS,mariadb:DoubleS,mssql:DoubleS,trino:DoubleS"
            dataType="Text" code="upper(customText1__c)" dataFile="upperCaseData" length="100" precision="16" scale="2" >
         <referencefield devName="customText1" labelName="customText" dataType="Text" length="100" scale="3" precision="15" />
     </testcase>
     <!-- Nashorn doesn't do toLocaleLowerCase/toLocaleUpperCase correctly.  It also creates a combining dotted mark for İ -->
     <testcase name="testLower" labels="basic" devName="testLower" labelName="testLower" 
     whyIgnoreSql="postgres:ICU support,mysql:DoubleS,mariadb:DoubleS,mssql:DoubleS,trino:DoubleS"
            dataType="Text" code="lower(customText1__c)" dataFile="upperCaseData" length="100" precision="16" scale="2" >
         <referencefield devName="customText1" labelName="customText" dataType="Text" length="100" scale="3" precision="15" />
     </testcase>
     <testcase name="testUpperLocale" devName="testUpperLocale" labelName="testUpperLocale" 
            whyIgnoreSql="postgres: ICU support,oracle: turkish java diff,mysql:no collate,mariadb:no collate,mssql:no collate,trino:no collate"
            dataType="Text" code="upper(customText1__c,customText2__c)" dataFile="upperCaseLocaleData" length="100" precision="16" scale="2" >
         <referencefield devName="customText1" labelName="customText" dataType="Text" length="100" scale="3" precision="15" />
         <referencefield devName="customText2" labelName="customText" dataType="Text" length="100" scale="3" precision="15" />
         <whyIgnoreSql db="spanner" numFailures="4">No collate supported</whyIgnoreSql>
     </testcase>
     <testcase name="testLowerLocale" devName="testLowerLocale" labelName="testLowerLocale" 
<<<<<<< HEAD
     whyIgnoreSql="postgres:ICU support,oracle: turkish java diff,mysql:no collate,mariadb:no collate,mssql:no collate,trino:no collate"
=======
            whyIgnoreSql="postgres:ICU support,oracle: turkish java diff,mysql:no collate,mariadb:no collate,mssql:no collate"
>>>>>>> 7e8c209a
            dataType="Text" code="lower(customText1__c,customText2__c)" dataFile="upperCaseLocaleData" length="100" precision="16" scale="2" >
         <referencefield devName="customText1" labelName="customText" dataType="Text" length="100" scale="3" precision="15" />
         <referencefield devName="customText2" labelName="customText" dataType="Text" length="100" scale="3" precision="15" />
         <whyIgnoreSql db="spanner" numFailures="8">No collate supported</whyIgnoreSql>
     </testcase>

     <testcase name="testFindOnText" devName="testFindOnText"
         labelName="testFindOnText" dataType="Double"
         scale="2" precision="12"
         dataFile="findOnText" code="FIND(&quot;Text&quot;, customText1__c)">
         <referencefield devName="customText1" labelName="customText" dataType="Text" length="100" scale="3" precision="15" />
     </testcase>
     <testcase name="testFindOnTextWithIndex" devName="testFindOnTextWithIndex" labelName="testFindOnTextWithIndex"
         dataType="Double" code="FIND(customText1__c, customText2__c, customNumber__c)" dataFile="findOnTextWithIndex" scale="2" precision="12">
         <referencefield devName="customText1" labelName="customText" dataType="Text" length="100" scale="3" precision="15" />
         <referencefield devName="customText2" labelName="customText" dataType="Text" length="100" scale="3" precision="15" />
         <referencefield devName="customNumber" labelName="customNumber" dataType="Double" scale="2" precision="12" />
     </testcase>
     <testcase name="testNullCompareWithEmptyString" devName="testNullCompareWithEmptyString"
                labelName="testNullSpanCompareWithEmptyString" dataType="Boolean" eval="formula"
                dataFile="findOnText" code="customText1__c = ''">
          <referencefield devName="customText1" labelName="customText" dataType="Text" length="100" />
      </testcase>
      <testcase name="testNullNotEqualEmptyString" devName="testNullNotEqualEmptyString"
                labelName="testNullSpanNotEqualEmptyString" dataType="Boolean" eval="formula"
                dataFile="findOnText" code="customText1__c != ''">
          <referencefield devName="customText1" labelName="customText" dataType="Text" length="100" />
      </testcase>
    
    <testcase name="testAddHoursWithTwoCustFields" devName="testAddHoursWithTwoCustFields"
        labelName="testAddHoursWithTwoCustFields" dataType="TimeOnly" eval="formula,template" dataFile="timeAndHours"
        scale="2" precision="12"
        code="TimeValue(timeString__c) + customnumber1__c">
        <referencefield devName="timeString" labelName="timeString" dataType="Text" length="50"/>
        <referencefield devName="customnumber1" labelName="customnumber1" dataType="Double" scale="2" precision="12"/>
    </testcase>
    <testcase name="testSubtractTwoTimeFields" devName="testSubtractTwoTimeFields"
        labelName="testSubtractTwoTimeFields" dataType="Double" eval="formula,template" dataFile="twoTimeFields"
        scale="2" precision="12"
        code="TimeValue(timeString2__c) - TimeValue(timeString1__c)">
        <referencefield devName="timeString1" labelName="timeString1" dataType="Text" length="50"/>
        <referencefield devName="timeString2" labelName="timeString2" dataType="Text" length="50"/>
    </testcase>

    <testcase name="testDistance" devName="testDistance"
        labelName="testDistance" dataType="Double" eval="formula,template" dataFile="twoLatLong"
        scale="2" precision="12" labels="extended"
        code="DISTANCE(GEOLOCATION(customNumber1__c,customNumber2__c),GEOLOCATION(33.37088,-122.61715),'mi')">
         <referencefield devName="customNumber1" labelName="customNumber1" dataType="Double" scale="2" precision="12" />
         <referencefield devName="customNumber2" labelName="customNumber2" dataType="Double" scale="2" precision="12" />
      </testcase>
    <testcase name="testFormatCurrency" devName="testFormatCurrency"
        labelName="testFormatCurrency" dataType="Text" dataFile="formatCurrency" labels="extended"
        code="FORMATCURRENCY(isocode__c, customNumber1__c)">
        <referencefield devName="isocode" labelName="timeString" dataType="Text" length="50"/>
        <referencefield devName="customNumber1" labelName="customNumber2" dataType="Double" scale="2" precision="12" />
      </testcase>
      
     <testcase name="testIfTextCompareLessThan" labels="extended"
          devName="testIfTextCompareLessThan"
         labelName="testIfTextCompareLessThan" dataType="Boolean"
         dataFile="twoTextFields"
         code="text1__c&lt;text2__c">
        <referencefield devName="text1" labelName="text2" dataType="Text" length="50"/>
        <referencefield devName="text2" labelName="text2" dataType="Text" length="50"/>
     </testcase>      
     <testcase name="testIfTextCompareGreaterThan" labels="extended"
         devName="testIfTextCompareGreaterThan"
         labelName="testIfTextCompareGreaterThan" dataType="Boolean"
         dataFile="twoTextFields"
         code="text1__c&gt;text2__c">
        <referencefield devName="text1" labelName="text2" dataType="Text" length="50"/>
        <referencefield devName="text2" labelName="text2" dataType="Text" length="50"/>
     </testcase>      
     <testcase name="testIfTextCompareLessEqual" labels="extended"
         devName="testIfTextCompareLessEqual"
         labelName="testIfTextCompareLessEqual" dataType="Boolean"
         dataFile="twoTextFields"
         code="text1__c&lt;=text2__c">
        <referencefield devName="text1" labelName="text2" dataType="Text" length="50"/>
        <referencefield devName="text2" labelName="text2" dataType="Text" length="50"/>
     </testcase>      
     <testcase name="testIfTextCompareGreaterEqual" labels="extended"
         devName="testIfTextCompareGreaterEqual"
         labelName="testIfTextCompareGreaterEqual" dataType="Boolean"
         dataFile="twoTextFields"
         code="text1__c&gt;=text2__c">
        <referencefield devName="text1" labelName="text2" dataType="Text" length="50"/>
        <referencefield devName="text2" labelName="text2" dataType="Text" length="50"/>
     </testcase>      

    <testcase name="testFormatDurationTime" devName="testFormatDurationTime" labels="extended"
        labelName="testFormatDurationTime" dataType="Text" eval="formula,template" dataFile="twoTimeFields"
        code="FORMATDURATION(TimeValue(timeString2__c),TimeValue(timeString1__c))">
        <referencefield devName="timeString1" labelName="timeString1" dataType="Text" length="50"/>
        <referencefield devName="timeString2" labelName="timeString2" dataType="Text" length="50"/>
    </testcase>
    <testcase name="testFormatDurationDateTime" devName="testFormatDurationDateTime" labels="extended"
        labelName="testFormatDurationDateTime" dataType="Text" eval="formula,template" dataFile="TwoDateFields"
         whyIgnoreSql="oracle:fractional difference"
        code="FORMATDURATION(customdatetime2__c,customdatetime1__c)">
         <referencefield devName="customdatetime1" labelName="customdatetime1"
             dataType="DateTime" length="255"/>
         <referencefield devName="customdatetime2" labelName="customdatetime2"
             dataType="DateTime" length="255"/>
    </testcase>
    <testcase name="testFormatDurationSecondsBool" devName="testFormatDurationSecondsBool" labels="extended"
        labelName="testFormatDurationSecondsBool" dataType="Text" eval="formula,template" dataFile="formatDurationNumberBool"
        code="FORMATDURATION(customNumber1__c, customcheckbox1__c)">
         <referencefield devName="customNumber1" labelName="customNumber1" dataType="Double" scale="2" precision="12" />
         <referencefield devName="customcheckbox1" labelName="customcheckbox1"
             dataType="Boolean" length="255"/>
    </testcase>
    <testcase name="testFormatDurationSeconds" devName="testFormatDurationSeconds" labels="extended"
        labelName="testFormatDurationSeconds" dataType="Text" eval="formula,template" dataFile="formatDurationNumber"
        code="FORMATDURATION(customNumber1__c)">
         <referencefield devName="customNumber1" labelName="customNumber1" dataType="Double" scale="2" precision="12" />
    </testcase>

     <testcase name="testFormatDurationWithTrue" devName="testFormatDurationWithTrue"
         labelName="testFormatDurationWithTrue" dataType="Text" length="130" compareTemplate="formula" dataFile="formatDurationNumber"
         code="FORMATDURATION(customNumber1__c,TRUE)">
         <referencefield devName="customNumber1" labelName="customNumber1" dataType="Double" scale="2" precision="12" />
     </testcase>
     <testcase name="testFormatDurationWithFalse" devName="testFormatDurationWithFalse"
         labelName="testFormatDurationWithFalse" dataType="Text" length="130"  dataFile="formatDurationNumber"
         code="FORMATDURATION(customNumber1__c,FALSE)">
         <referencefield devName="customNumber1" labelName="customNumber1" dataType="Double" scale="2" precision="12" />
     </testcase>             
     
     
     <testcase name="testIfErrorDateTimeValueWithInvalidString" devName="testIfErrorDateTimeValueWithInvalidString" labels="extended"
         labelName="testIfErrorDateTimeValueWithInvalidString" dataType="DateOnly" eval="formula,template"
         code="IFERROR(DATETIMEVALUE(&quot;sample &quot;),DATETIMEVALUE(&quot;2005-11-15 17:00:00 &quot;))">
     </testcase>
     <testcase name="testIfErrorDateTimeValueWithBadElse" devName="testIfErrorDateTimeValueWithBadElse" labels="ignore"
         labelName="testIfErrorDateTimeValueWithBadElse" dataType="DateOnly" eval="formula,template"
         code="IFERROR(DATETIMEVALUE(&quot;sample &quot;),DATETIMEVALUE(&quot;sample &quot;))">
     </testcase>
      <testcase name="testIfErrorDateTimeValueWithValidInValid" devName="testIfErrorDateTimeValueWithValidInValid" labels="extended"
         whyIgnoreJs="24:00 works for time"
         labelName="testIfErrorDateTimeValueWithValidInValid" dataType="DateOnly" eval="formula,template" dataFile="functiondatevalue-dateandtime"
         code="IFERROR(DATETIMEVALUE(dateString__c),DATETIMEVALUE(&quot;2005-11-15 17:00:00 &quot;))">
         <referencefield devName="dateString" labelName="dateString"
             dataType="Text"  length="50"/>
      </testcase>
     <testcase name="testIfErrorSqrt" devName="testIfErrorSqrt" labels="math"
         labelName="testIfErrorSqrt" dataType="Double" dataFile="oneNumericField"
         scale="2" precision="12"
         whyIgnoreJs="nullAsNull difference in sqrt returning -1"
         code="IFERROR(SQRT(customnumber1__c),-1)">
         <referencefield devName="customnumber1" labelName="customnumber1"
             dataType="Double" scale="2" precision="12"/>
     </testcase>

      <testcase name="testIfErrorTextTimeValueWithValidInValid" devName="testIfErrorTextTimeValueWithValidInValid" labels="extended"
         labelName="testIfErrorTextTimeValueWithValidInValid" dataType="Text" eval="formula,template" dataFile="functiontimevalue-dateandtime"
         whyIgnoreJs="Invalid times work with isocode"
         code="IFERROR(Text(TimeValue(dateString__c)),NULL)">
         <referencefield devName="dateString" labelName="dateString"
             dataType="Text"  length="50"/>
      </testcase>                       

     <testcase name="testIfErrorBigDivide" devName="testIfErrorBigDivide" labels="math"
         labelName="testIfErrorBigDivide" dataType="Double" dataFile="BigDivide"
         scale="2" precision="15" whyIgnoreSql="mssql:precision limits"
         whyIgnoreJs="nullAsNull returns 0 for NaN"
         code="IFERROR(((customnumber1__c/customnumber2__c)*customnumber3__c),0)">
         <referencefield devName="customnumber1" labelName="customnumber1"
             dataType="Double" scale="2" precision="18"/>
         <referencefield devName="customnumber2" labelName="customnumber2"
             dataType="Double" scale="2" precision="18"/>
         <referencefield devName="customnumber3" labelName="customnumber3"
             dataType="Double" scale="2" precision="18"/>
     </testcase>


    <testcase name="testJsonValue" devName="testJsonValue" labels="extended"
        labelName="testJsonValue" dataType="Text"
        dataFile="functionjsonvalue" length="255"
        code="JSONVALUE(customjson__c, 'Temperature')">
        <referencefield devName="customjson" labelName="customjson"
                dataType="Text" length="255"/>
        <referencefield devName="customtext" labelName="customtext"
                dataType="Text" length="255"/>
         <whyIgnoreSql db="spanner" unimplemented="true">JsonValue requires a literal json path</whyIgnoreSql>
    </testcase>
    <testcase name="testJsonPathValue" devName="testJsonPathValue" labels="extended"
        labelName="testJsonPathValue" dataType="Text"
        dataFile="functionjsonpathvalue" length="255"
        code="JSONPATHVALUE(customjson__c, '$.Temperature')">
        <referencefield devName="customjson" labelName="customjson"
                dataType="Text" length="255"/>
        <referencefield devName="customtext" labelName="customtext"
                dataType="Text" length="255"/>
    </testcase>
    
    <testcase name="testReverse" devName="testReverse" labels="math"
         labelName="testReverse" dataType="Text"
         dataFile="singleTextFieldData" length="255"
         code="REVERSE(customtext1__c)">
         <referencefield devName="customtext1" labelName="customtext1"
             dataType="Text" length="255"/>
     </testcase>
    
</formula-test><|MERGE_RESOLUTION|>--- conflicted
+++ resolved
@@ -624,28 +624,7 @@
          <referencefield devName="customcurrency2" labelName="customcurrency2"
              dataType="Currency" scale="2" precision="12"/>
      </testcase>
-<<<<<<< HEAD
-     <testcase name="testMultiplyWithExpr"
-         devName="testMultiplyWithExpr" labelName="testMultiplyWithExpr"
-         dataType="Currency" dataFile="multiplyWithExpr" scale="2" labels="math"
-         whyIgnoreSql="trino:precision limits"
-         precision="12" code="(customformula0__c*customnumber1__c)">
-         <referencefield devName="customformula0" labelName="customformula0"
-             dataType="Double" scale="2" precision="12"
-             code="(custompercent1__c*customcurrency1__c)">
-             <referencefield devName="custompercent1"
-                 labelName="custompercent1" dataType="Percent" scale="9"
-                 precision="18"/>
-             <referencefield devName="customcurrency1"
-                 labelName="customcurrency1" dataType="Currency" scale="9"
-                 precision="18"/>
-         </referencefield>
-         <referencefield devName="customnumber1" labelName="customnumber1"
-             dataType="Double" scale="2" precision="12"/>
-     </testcase>
-=======
-
->>>>>>> 7e8c209a
+
      <testcase name="testMultiplyWithDivideExpr" labels="extended"
          devName="testMultiplyWithDivideExpr"
          labelName="testMultiplyWithDivideExpr" dataType="Currency"
@@ -1448,109 +1427,7 @@
              dataType="Double" scale="2" precision="12"/>
      </testcase>
 
-<<<<<<< HEAD
-     <!-- NOTES: TESTCASES FOR ROUND() FUNCTION -->
-     <!-- simple testcases with pos and neg versions of same things....-->
-     <testcase name="testRoundSimple"
-         devName="testRoundSimple" labelName="testRoundSimple" labels="math"
-         dataType="Double" dataFile="roundData2" scale="4"
-         precision="12" code="ROUND(customnumber1__c,customnumber2__c)">
-         <referencefield devName="customnumber1" labelName="customnumber1"
-             dataType="Double" scale="4" precision="12"/>
-         <referencefield devName="customnumber2" labelName="customnumber2"
-             dataType="Double" scale="4" precision="12"/>
-     </testcase>
-     <testcase name="testRoundSwapTypes"
-         devName="testRoundSwapTypes" labelName="testRoundSwapTypes" labels="math"
-         dataType="Double" dataFile="roundData" scale="2"
-         precision="12" code="ROUND(customnumber1__c,customnumber2__c)">
-         <referencefield devName="customnumber1" labelName="customnumber1"
-             dataType="Double" scale="2" precision="12"/>
-         <referencefield devName="customnumber2" labelName="customnumber2"
-             dataType="Double" scale="2" precision="12"/>
-     </testcase>
-     <testcase name="testRoundUsesExp" devName="testRoundUsesExp" labels="math"
-         labelName="testRoundUsesExp" dataType="Double" dataFile="roundUsesExp"
-         scale="2" precision="12"
-         code="ROUND(EXP(customnumber1__c),CEILING(customnumber2__c))">
-         <referencefield devName="customnumber1" labelName="customnumber1"
-             dataType="Double" scale="2" precision="12"/>
-         <referencefield devName="customnumber2" labelName="customnumber2"
-             dataType="Double" scale="2" precision="12"/>
-     </testcase>
-     <testcase name="testRoundUsesFloorAbs" devName="testRoundUsesFloorAbs" labels="math"
-         labelName="testRoundUsesFloorAbs" dataType="Double"
-         dataFile="roundData" scale="2" precision="12"
-         code="ROUND(FLOOR(customnumber1__c),ABS(customnumber2__c))">
-         <referencefield devName="customnumber1" labelName="customnumber1"
-             dataType="Double" scale="2" precision="12"/>
-         <referencefield devName="customnumber2" labelName="customnumber2"
-             dataType="Double" scale="2" precision="12"/>
-     </testcase>
-     <testcase name="testRoundUsesLog" devName="testRoundUsesLog" labels="math"
-         labelName="testRoundUsesLog" dataType="Double"
-         dataFile="roundUsesLogLn" scale="2" precision="12"
-         code="ROUND(LOG(customnumber1__c),customnumber2__c)">
-         <referencefield devName="customnumber1" labelName="customnumber1"
-             dataType="Double" scale="2" precision="12"/>
-         <referencefield devName="customnumber2" labelName="customnumber2"
-             dataType="Double" scale="2" precision="12"/>
-     </testcase>
-     <testcase name="testRoundUsesLn" devName="testRoundUsesLn" labels="math"
-         labelName="testRoundUsesLn" dataType="Double"
-         dataFile="roundUsesLogLn" scale="2" precision="12"
-         code="ROUND(LN(customnumber1__c),customnumber2__c)">
-         <referencefield devName="customnumber1" labelName="customnumber1"
-             dataType="Double" scale="2" precision="12"/>
-         <referencefield devName="customnumber2" labelName="customnumber2"
-             dataType="Double" scale="2" precision="12"/>
-     </testcase>
-     <testcase name="testRoundUsesSqrt" devName="testRoundUsesSqrt" labels="math"
-         labelName="testRoundUsesSqrt" dataType="Double" dataFile="roundData"
-         scale="2" precision="12"
-         code="ROUND(SQRT(customnumber1__c),customnumber2__c)">
-         <referencefield devName="customnumber1" labelName="customnumber1"
-             dataType="Double" scale="2" precision="12"/>
-         <referencefield devName="customnumber2" labelName="customnumber2"
-             dataType="Double" scale="2" precision="12"/>
-     </testcase>
-     <testcase name="testRoundUsesRoundMinus" devName="testRoundUsesRoundMinus" labels="math"
-         labelName="testRoundUsesRoundMinus" dataType="Double" accuracyIssue="needHp"
-         dataFile="fourNumericData" scale="2" precision="12"
-         whyIgnoreSql="trino:precision limits with percent"
-         code="ROUND(ROUND(custompercent1__c,customnumber1__c),customformula1__c)">
-         <referencefield devName="custompercent1" labelName="custompercent1"
-             dataType="Percent" scale="2" precision="12"/>
-         <referencefield devName="customnumber1" labelName="customnumber1"
-             dataType="Double" scale="2" precision="12"/>
-         <referencefield devName="customformula1" labelName="customformula1"
-             dataType="Double" scale="2" precision="12"
-             code="(customcurrency1__c-customcurrency2__c)">
-             <referencefield devName="customcurrency1"
-                 labelName="customcurrency1" dataType="Currency" scale="9"
-                 precision="18"/>
-             <referencefield devName="customcurrency2"
-                 labelName="customcurrency2" dataType="Currency" scale="9"
-                 precision="18"/>
-         </referencefield>
-     </testcase>
-     <!-- Huge negative rounding is an error without HP -->
-     <testcase name="testRoundUsesIf" devName="testRoundUsesIf" labels="math"
-         labelName="testRoundUsesIf" dataType="Double" dataFile="ifUsesInfix"
-         scale="2" precision="12" accuracyIssue="needHp"
-         code="ROUND(IF(customcheckbox1__c,customnumber1__c,customnumber2__c),customnumber3__c)">
-         <referencefield devName="customcheckbox1" labelName="customcheckbox1"
-             dataType="Boolean" length="255"/>
-         <referencefield devName="customnumber1" labelName="customnumber1"
-             dataType="Double" scale="2" precision="12"/>
-         <referencefield devName="customnumber2" labelName="customnumber2"
-             dataType="Double" scale="2" precision="12"/>
-         <referencefield devName="customnumber3" labelName="customnumber3"
-             dataType="Double" scale="2" precision="12"/>
-     </testcase>
-=======
-
->>>>>>> 7e8c209a
+
      <testcase name="testRoundUsesCase" devName="testRoundUsesCase"
          labelName="testRoundUsesCase" dataType="Double"
          dataFile="caseUsesCase" scale="2" precision="12"
@@ -1585,7 +1462,6 @@
          </referencefield>
      </testcase>
 
-
      <!-- NOTES: TESTCASES FOR LEN() FUNCTION -->
      <testcase name="testLenSimple" devName="testLenSimple"
          labelName="testLenSimple" dataType="Double"
@@ -1612,239 +1488,11 @@
      <testcase name="testInitCap" devName="testInitCap" labels="extended"
          labelName="testInitCap" dataType="Text"
          dataFile="initCap" 
-         whyIgnoreSql="mssql:not implemented,mysql:not implemented"
-         code="INITCAP(customtext1__c)">
-         <referencefield devName="customtext1" labelName="customtext1"
-             dataType="Text" length="255"/>
-         <whyIgnoreSql db="spanner" unimplemented="true"/>
-     </testcase>
-
-     <testcase name="testChr" devName="testChr" labels="extended"
-         labelName="testChr" dataType="Text"
-         dataFile="unicodePoints" 
-         code="CHR(customnumber__c)">
-         <referencefield devName="customnumber" labelName="customnumber"
-             dataType="Double" scale="2" precision="12"/>     </testcase>
-
-     <testcase name="testAscii" devName="testAscii" labels="extended"
-         labelName="testAscii" dataType="Double"
-         dataFile="unicodeChars" 
-         scale="2" precision="12" code="ASCII(customtext1__c)">
-         <referencefield devName="customtext1" labelName="customtext1"
-             dataType="Text" length="255"/>
-     </testcase>
-
-     <!-- NOTES: TESTCASES FOR EXP() FUNCTION -->
-     <testcase name="testExpSimple" devName="testExpSimple" labels="math"
-         labelName="testExpSimple" dataType="Double" dataFile="expData"
-         scale="2" precision="12" code="EXP(customnumber1__c)">
-         <referencefield devName="customnumber1" labelName="customnumber1"
-             dataType="Double" scale="2" precision="12"/>
-         <whyIgnoreSql db="spanner" numFailures="2">Spanner's jdbc decimal limit of 38 is absolute, not relative, so Exp(110) breaks</whyIgnoreSql>
-     </testcase>
-<<<<<<< HEAD
-     <testcase name="testTruncUsesExp" devName="testTruncUsesExp" labels="math"
-         labelName="testTruncUsesExp" dataType="Double" dataFile="roundUsesExp"
-         whyIgnoreSql="trino:precision limits"
-         scale="2" precision="12"
-         code="TRUNC(EXP(customnumber1__c),CEILING(customnumber2__c))">
-=======
-     <testcase name="testExpUsesAbs" devName="testExpUsesAbs" labels="math"
-         labelName="testExpUsesAbs" dataType="Double" dataFile="expData"
-         scale="2" precision="12" code="EXP(ABS(customnumber1__c))">
->>>>>>> 7e8c209a
-         <referencefield devName="customnumber1" labelName="customnumber1"
-             dataType="Double" scale="2" precision="12"/>
-         <whyIgnoreSql db="spanner" numFailures="4">Spanner's jdbc decimal limit of 38 is absolute, not relative, so Exp(110) breaks</whyIgnoreSql>
-     </testcase>
-     <testcase name="testExpUsesCeil" devName="testExpUsesCeil" labels="math"
-         labelName="testExpUsesCeil" dataType="Double" dataFile="expData"
-         scale="2" precision="12" code="EXP(CEILING(customnumber1__c))">
-         <referencefield devName="customnumber1" labelName="customnumber1"
-             dataType="Double" scale="2" precision="12"/>
-         <whyIgnoreSql db="spanner" numFailures="2">Spanner's jdbc decimal limit of 38 is absolute, not relative, so Exp(110) breaks</whyIgnoreSql>
-     </testcase>
-     <testcase name="testExpUsesFloor" devName="testExpUsesFloor" labels="math"
-         labelName="testExpUsesFloor" dataType="Double" dataFile="expData"
-         scale="2" precision="12" code="EXP(FLOOR(customnumber1__c))">
-         <referencefield devName="customnumber1" labelName="customnumber1"
-             dataType="Double" scale="2" precision="12"/>
-         <whyIgnoreSql db="spanner" numFailures="2">Spanner's jdbc decimal limit of 38 is absolute, not relative, so Exp(110) breaks</whyIgnoreSql>
-     </testcase>
-     <testcase name="testExpUsesLog" devName="testExpUsesLog" labels="math"
-         labelName="testExpUsesLog" dataType="Double" dataFile="expData"
-         scale="2" precision="12" code="EXP(LOG(customnumber1__c))">
-         <referencefield devName="customnumber1" labelName="customnumber1"
-             dataType="Double" scale="2" precision="12"/>
-     </testcase>
-     <testcase name="testExpUsesLn" devName="testExpUsesLn" labels="math"
-         labelName="testExpUsesLn" dataType="Double" dataFile="lnLogData"
-         scale="2" precision="12" code="ROUND(EXP(LN(customnumber1__c)), 0)">
-         <referencefield devName="customnumber1" labelName="customnumber1"
-             dataType="Double" scale="2" precision="12"/>
-     </testcase>
-     <testcase name="testExpUsesSqrt" devName="testExpUsesSqrt" labels="math"
-         labelName="testExpUsesSqrt" dataType="Double" dataFile="sqrtData"
-         scale="2" precision="12" code="EXP(SQRT(customnumber1__c))">
-         <referencefield devName="customnumber1" labelName="customnumber1"
-             dataType="Double" scale="2" precision="12"/>
-         <whyIgnoreSql db="spanner" numFailures="8">Spanner's jdbc limit of 38 is absolute, not relative, so Exp(110) breaks</whyIgnoreSql>
-     </testcase>
-     <testcase name="testExpUsesRound" devName="testExpUsesRound" labels="extended"
-         labelName="testExpUsesRound" dataType="Double" dataFile="roundUsesExp"
-         scale="2" precision="12"
-         code="EXP(ROUND(customnumber1__c,customnumber2__c))">
-         <referencefield devName="customnumber1" labelName="customnumber1"
-             dataType="Double" scale="2" precision="12"/>
-         <referencefield devName="customnumber2" labelName="customnumber2"
-             dataType="Double" scale="2" precision="12"/>
-     </testcase>
-     <testcase name="testExpUsesMOD" devName="testExpUsesMOD" labels="extended"
-         labelName="testExpUsesMOD" dataType="Double" dataFile="modData"
-         scale="2" precision="12"
-         code="EXP(MOD(customnumber1__c,customnumber2__c))">
-         <referencefield devName="customnumber1" labelName="customnumber1"
-             dataType="Double" scale="2" precision="12"/>
-         <referencefield devName="customnumber2" labelName="customnumber2"
-             dataType="Double" scale="2" precision="12"/>
-     </testcase>
-     <testcase name="testExpUsesIf" devName="testExpUsesIf" labels="extended"
-         labelName="testExpUsesIf" dataType="Double" dataFile="roundUsesExp"
-         scale="2" precision="12"
-         code="EXP(IF(true,customnumber1__c,customnumber2__c))">
-         <referencefield devName="customnumber1" labelName="customnumber1"
-             dataType="Double" scale="2" precision="12"/>
-         <referencefield devName="customnumber2" labelName="customnumber2"
-             dataType="Double" scale="2" precision="12"/>
-     </testcase>
-<<<<<<< HEAD
-     <!-- Huge negative truncing is an error without HP -->
-     <testcase name="testTruncUsesIf" devName="testTruncUsesIf" labels="math"
-         labelName="testTruncUsesIf" dataType="Double" dataFile="ifUsesInfix"
-         scale="2" precision="12" accuracyIssue="needHp"
-         code="TRUNC(IF(customcheckbox1__c,customnumber1__c,customnumber2__c),customnumber3__c)">
-         <referencefield devName="customcheckbox1" labelName="customcheckbox1"
-             dataType="Boolean" length="255"/>
-         <referencefield devName="customnumber1" labelName="customnumber1"
-             dataType="Double" scale="2" precision="12"/>
-         <referencefield devName="customnumber2" labelName="customnumber2"
-             dataType="Double" scale="2" precision="12"/>
-         <referencefield devName="customnumber3" labelName="customnumber3"
-             dataType="Double" scale="2" precision="12"/>
-     </testcase>
-
-
-     <!-- NOTES: TESTCASES FOR SQRT() FUNCTION -->
-     <testcase name="testSqrtSwap" devName="testSqrtSwap" labels="extended"
-         labelName="testSqrtSwap" dataType="Double" dataFile="sqrtData"
-         swapTypes="true" scale="2" precision="12"
-         code="SQRT(customnumber1__c)">
-         <referencefield devName="customnumber1" labelName="customnumber1"
-             dataType="Double" scale="2" precision="12"/>
-     </testcase>
-
-
-     <!-- Found BUG ID: 64427 - http://bugforce.eng.salesforce.com/bug/bugDetail.jsp?id=100000000000I2G -->
-     <testcase name="testSqrtUsesExp" devName="testSqrtUsesExp" labels="extended"
-         labelName="testSqrtUsesExp" dataType="Double" dataFile="expData"
-         scale="2" precision="12" code="SQRT(EXP(customnumber1__c))">
-         <referencefield devName="customnumber1" labelName="customnumber1"
-             dataType="Double" scale="2" precision="12"/>
-     </testcase>
-     <testcase name="testSqrtUsesFloor" devName="testSqrtUsesFloor" labels="extended"
-         labelName="testSqrtUsesFloor" dataType="Double" dataFile="fcData"
-         scale="2" precision="12" code="SQRT(FLOOR(customnumber1__c))">
-         <referencefield devName="customnumber1" labelName="customnumber1"
-             dataType="Double" scale="2" precision="12"/>
-     </testcase>
-     <testcase name="testSqrtUsesLog" devName="testSqrtUsesLog" labels="extended"
-         labelName="testSqrtUsesLog" dataType="Double" dataFile="lnLogData"
-         scale="2" precision="12" code="ROUND(SQRT(LOG(customnumber1__c)),15)">
-         <referencefield devName="customnumber1" labelName="customnumber1"
-             dataType="Double" scale="2" precision="12"/>
-     </testcase>
-     <testcase name="testSqrtUsesCeil" devName="testSqrtUsesCeil" labels="extended"
-         labelName="testSqrtUsesCeil" dataType="Double" dataFile="fcData"
-         scale="2" precision="12" code="SQRT(CEILING(customnumber1__c))">
-         <referencefield devName="customnumber1" labelName="customnumber1"
-             dataType="Double" scale="2" precision="12"/>
-     </testcase>
-     <testcase name="testSqrtUsesSqrt" devName="testSqrtUsesSqrt" labels="extended"
-         labelName="testSqrtUsesSqrt" dataType="Double" dataFile="sqrtData"
-         scale="2" precision="12" code="SQRT(SQRT(customnumber1__c))">
-         <referencefield devName="customnumber1" labelName="customnumber1"
-             dataType="Double" scale="2" precision="12"/>
-     </testcase>
-     <testcase name="testSqrtUsesMinus" devName="testSqrtUsesMinus" labels="extended"
-         labelName="testSqrtUsesMinus" dataType="Double"
-         dataFile="twoNumericFields" scale="2" precision="12"
-         code="SQRT((customcurrency1__c-customcurrency2__c))">
-         <referencefield devName="customcurrency1" labelName="customcurrency1"
-             dataType="Currency" scale="2" precision="12"/>
-         <referencefield devName="customcurrency2" labelName="customcurrency2"
-             dataType="Currency" scale="2" precision="12"/>
-     </testcase>
-     <testcase name="testSqrtUsesPlus" devName="testSqrtUsesPlus" labels="math"
-         labelName="testSqrtUsesPlus" dataType="Double"
-         dataFile="twoNumericFields" scale="2" precision="12"
-         code="SQRT(customformula0__c)">
-         <referencefield devName="customformula0" labelName="customformula0"
-             dataType="Double" scale="2" precision="12"
-             code="(customnumber1__c+customnumber2__c)">
-             <referencefield devName="customnumber1" labelName="customnumber1"
-                 dataType="Double" scale="9" precision="18"/>
-             <referencefield devName="customnumber2" labelName="customnumber2"
-                 dataType="Double" scale="9" precision="18"/>
-         </referencefield>
-     </testcase>
-     <testcase name="testSqrtUsesCase" devName="testSqrtUsesCase" labels="extended"
-         labelName="testSqrtUsesCase" dataType="Double"
-         dataFile="caseDateNumber" scale="2" precision="12"
-         code="SQRT(CASE(customdate1__c,customdate2__c,customnumber1__c,customdate3__c,customnumber2__c,customnumber3__c))">
-         <referencefield devName="customdate1" labelName="customdate1"
-             dataType="DateOnly"/>
-         <referencefield devName="customdate2" labelName="customdate2"
-             dataType="DateOnly"/>
-         <referencefield devName="customnumber1" labelName="customnumber1"
-             dataType="Double" scale="2" precision="12"/>
-         <referencefield devName="customdate3" labelName="customdate3"
-             dataType="DateOnly"/>
-         <referencefield devName="customnumber2" labelName="customnumber2"
-             dataType="Double" scale="2" precision="12"/>
-         <referencefield devName="customnumber3" labelName="customnumber3"
-             dataType="Double" scale="2" precision="12"/>
-     </testcase>
-
-     <!-- NOTES: TESTCASES FOR LEN() FUNCTION -->
-     <testcase name="testLenSimple" devName="testLenSimple"
-         labelName="testLenSimple" dataType="Double"
-         dataFile="singleTextFieldData" scale="2" precision="12"
-         code="LEN(customtext1__c)">
-         <referencefield devName="customtext1" labelName="customtext1"
-             dataType="Text" length="255"/>
-     </testcase>
-     <testcase name="testLenUsesText" devName="testLenUsesText" compareType="none"
-         labelName="testLenUsesText" dataType="Double" dataFile="sqrtData"
-         scale="2" precision="12" code="LEN(Text(customnumber1__c))">
-         <referencefield devName="customnumber1" labelName="customnumber1"
-             dataType="Double" scale="2" precision="12"/>
-     </testcase>
-
-     <testcase name="testTrim" devName="testTrim"
-         labelName="testTrim" dataType="Text"
-         dataFile="singleTextFieldData" 
-         code="TRIM(customtext1__c)">
-         <referencefield devName="customtext1" labelName="customtext1"
-             dataType="Text" length="255"/>
-     </testcase>
-
-     <testcase name="testInitCap" devName="testInitCap" labels="extended"
-         labelName="testInitCap" dataType="Text"
-         dataFile="initCap" 
          whyIgnoreSql="mssql:not implemented,mysql:not implemented,trino:dotted i"
          code="INITCAP(customtext1__c)">
          <referencefield devName="customtext1" labelName="customtext1"
              dataType="Text" length="255"/>
+         <whyIgnoreSql db="spanner" unimplemented="true"/>
      </testcase>
 
      <testcase name="testChr" devName="testChr" labels="extended"
@@ -1853,8 +1501,7 @@
          whyIgnoreSql="trino:rounding halfup not halfeven"
          code="CHR(customnumber__c)">
          <referencefield devName="customnumber" labelName="customnumber"
-             dataType="Double" scale="2" precision="12"/>
-     </testcase>
+             dataType="Double" scale="2" precision="12"/>     </testcase>
 
      <testcase name="testAscii" devName="testAscii" labels="extended"
          labelName="testAscii" dataType="Double"
@@ -1870,24 +1517,28 @@
          scale="2" precision="12" code="EXP(customnumber1__c)">
          <referencefield devName="customnumber1" labelName="customnumber1"
              dataType="Double" scale="2" precision="12"/>
+         <whyIgnoreSql db="spanner" numFailures="2">Spanner's jdbc decimal limit of 38 is absolute, not relative, so Exp(110) breaks</whyIgnoreSql>
      </testcase>
      <testcase name="testExpUsesAbs" devName="testExpUsesAbs" labels="math"
          labelName="testExpUsesAbs" dataType="Double" dataFile="expData"
          scale="2" precision="12" code="EXP(ABS(customnumber1__c))">
          <referencefield devName="customnumber1" labelName="customnumber1"
              dataType="Double" scale="2" precision="12"/>
+         <whyIgnoreSql db="spanner" numFailures="4">Spanner's jdbc decimal limit of 38 is absolute, not relative, so Exp(110) breaks</whyIgnoreSql>
      </testcase>
      <testcase name="testExpUsesCeil" devName="testExpUsesCeil" labels="math"
          labelName="testExpUsesCeil" dataType="Double" dataFile="expData"
          scale="2" precision="12" code="EXP(CEILING(customnumber1__c))">
          <referencefield devName="customnumber1" labelName="customnumber1"
              dataType="Double" scale="2" precision="12"/>
+         <whyIgnoreSql db="spanner" numFailures="2">Spanner's jdbc decimal limit of 38 is absolute, not relative, so Exp(110) breaks</whyIgnoreSql>
      </testcase>
      <testcase name="testExpUsesFloor" devName="testExpUsesFloor" labels="math"
          labelName="testExpUsesFloor" dataType="Double" dataFile="expData"
          scale="2" precision="12" code="EXP(FLOOR(customnumber1__c))">
          <referencefield devName="customnumber1" labelName="customnumber1"
              dataType="Double" scale="2" precision="12"/>
+         <whyIgnoreSql db="spanner" numFailures="2">Spanner's jdbc decimal limit of 38 is absolute, not relative, so Exp(110) breaks</whyIgnoreSql>
      </testcase>
      <testcase name="testExpUsesLog" devName="testExpUsesLog" labels="math"
          labelName="testExpUsesLog" dataType="Double" dataFile="expData"
@@ -1906,6 +1557,7 @@
          scale="2" precision="12" code="EXP(SQRT(customnumber1__c))">
          <referencefield devName="customnumber1" labelName="customnumber1"
              dataType="Double" scale="2" precision="12"/>
+         <whyIgnoreSql db="spanner" numFailures="8">Spanner's jdbc limit of 38 is absolute, not relative, so Exp(110) breaks</whyIgnoreSql>
      </testcase>
      <testcase name="testExpUsesRound" devName="testExpUsesRound" labels="extended"
          labelName="testExpUsesRound" dataType="Double" dataFile="roundUsesExp"
@@ -1946,6 +1598,7 @@
          scale="2" precision="12" code="EXP(VALUE(customtext1__c))">
          <referencefield devName="customtext1" labelName="customtext1"
              dataType="Text" length="255"/>
+         <whyIgnoreSql db="spanner" numFailures="2">Spanner's jdbc decimal limit of 38 is absolute, not relative, so Exp(110) breaks</whyIgnoreSql>
      </testcase>
      <testcase name="testExpUsesMinus" devName="testExpUsesMinus" labels="math"
          labelName="testExpUsesMinus" dataType="Double" dataFile="roundUsesExp"
@@ -1970,746 +1623,6 @@
          </referencefield>
      </testcase>
 
-     <!-- NOTES: TESTCASES FOR FLOOR() FUNCTION -->
-     <testcase name="testFloorSimple" devName="testFloorSimple" labels="math"
-         labelName="testFloorSimple" dataType="Double" dataFile="fcData"
-         scale="2" precision="12" code="FLOOR(customnumber1__c)">
-         <referencefield devName="customnumber1" labelName="customnumber1"
-             dataType="Double" scale="2" precision="12"/>
-     </testcase>
-     <testcase name="testMFloorSimple" devName="testMFloorSimple" labels="math"
-         labelName="testMFloorSimple" dataType="Double" dataFile="fcData"
-         scale="2" precision="12" code="MFLOOR(customnumber1__c)">
-         <referencefield devName="customnumber1" labelName="customnumber1"
-             dataType="Double" scale="2" precision="12"/>
-     </testcase>
-     <testcase name="testFloorRound" devName="testFloorRound" labels="math" 
-         whyIgnoreSql="postgres:precision differences,mssql:precision differences,trino:precision differences"
-         labelName="testFloorRound" dataType="Double" dataFile="floorCeilRoundData"
-         scale="2" precision="12" code="FLOOR((customnumber1__c/customnumber2__c)*customnumber2__c)">
-         <referencefield devName="customnumber1" labelName="customnumber1"
-             dataType="Double" scale="2" precision="12"/>
-         <referencefield devName="customnumber2" labelName="customnumber2"
-             dataType="Double" scale="2" precision="12"/>
-     </testcase>
-     <testcase name="testMFloorRound" devName="testMFloorRound"
-         whyIgnoreSql="postgres:precision differences,mssql:precision differences,trino:precision differences"
-         labelName="testMFloorRound" dataType="Double" dataFile="floorCeilRoundData"
-         scale="2" precision="12" code="MFLOOR((customnumber1__c/customnumber2__c)*customnumber2__c)">
-         <referencefield devName="customnumber1" labelName="customnumber1"
-             dataType="Double" scale="2" precision="12"/>
-         <referencefield devName="customnumber2" labelName="customnumber2"
-             dataType="Double" scale="2" precision="12"/>
-     </testcase>        <testcase name="testFloorUsesAbs" devName="testFloorUsesAbs"
-         labelName="testFloorUsesAbs" dataType="Double" dataFile="absData"
-         scale="2" precision="12" code="FLOOR(ABS(customnumber1__c))">
-         <referencefield devName="customnumber1" labelName="customnumber1"
-             dataType="Double" scale="2" precision="12"/>
-     </testcase>
-     <testcase name="testFloorUsesCeil" devName="testFloorUsesCeil" labels="math"
-         labelName="testFloorUsesCeil" dataType="Double" dataFile="fcData"
-         scale="2" precision="12" code="FLOOR(CEILING(customnumber1__c))">
-         <referencefield devName="customnumber1" labelName="customnumber1"
-             dataType="Double" scale="2" precision="12"/>
-     </testcase>
-     <testcase name="testFloorUsesFloor" devName="testFloorUsesFloor" labels="extended"
-         labelName="testFloorUsesFloor" dataType="Double" dataFile="fcData"
-         scale="2" precision="12" code="FLOOR(FLOOR(customnumber1__c))">
-         <referencefield devName="customnumber1" labelName="customnumber1"
-             dataType="Double" scale="2" precision="12"/>
-     </testcase>
-     <testcase name="testFloorUsesLog" devName="testFloorUsesLog" labels="extended"
-         labelName="testFloorUsesLog" dataType="Double" dataFile="lnLogData"
-         scale="2" precision="12" code="FLOOR(LOG(customnumber1__c))">
-         <referencefield devName="customnumber1" labelName="customnumber1"
-             dataType="Double" scale="2" precision="12"/>
-     </testcase>
-     <testcase name="testFloorUsesLn" devName="testFloorUsesLn" labels="extended"
-         labelName="testFloorUsesLn" dataType="Double" dataFile="lnLogData"
-         scale="2" precision="12" code="FLOOR(LN(customnumber1__c))">
-         <referencefield devName="customnumber1" labelName="customnumber1"
-             dataType="Double" scale="2" precision="12"/>
-     </testcase>
-     <testcase name="testFloorUsesSqrt" devName="testFloorUsesSqrt" labels="extended"
-         labelName="testFloorUsesSqrt" dataType="Double" dataFile="sqrtData"
-         scale="2" precision="12" code="FLOOR(SQRT(customnumber1__c))">
-         <referencefield devName="customnumber1" labelName="customnumber1"
-             dataType="Double" scale="2" precision="12"/>
-     </testcase>
-     <testcase name="testFloorUsesRound" devName="testFloorUsesRound" labels="extended"
-         labelName="testFloorUsesRound" dataType="Double" dataFile="roundData"
-         scale="2" precision="12"
-         code="FLOOR(ROUND(customnumber1__c,customnumber2__c))">
-         <referencefield devName="customnumber1" labelName="customnumber1"
-             dataType="Double" scale="2" precision="12"/>
-         <referencefield devName="customnumber2" labelName="customnumber2"
-             dataType="Double" scale="2" precision="12"/>
-     </testcase>
-     <testcase name="testFloorUsesMOD" devName="testFloorUsesMOD" labels="extended"
-         labelName="testFloorUsesMOD" dataType="Double" dataFile="modData"
-         scale="2" precision="12"
-         code="FLOOR(MOD(customnumber1__c,customnumber2__c))">
-         <referencefield devName="customnumber1" labelName="customnumber1"
-             dataType="Double" scale="2" precision="12"/>
-         <referencefield devName="customnumber2" labelName="customnumber2"
-             dataType="Double" scale="2" precision="12"/>
-     </testcase>
-     <testcase name="testFloorUsesIf" devName="testFloorUsesIf" labels="extended"
-         labelName="testFloorUsesIf" dataType="Double"
-         dataFile="twoNumericFields" scale="2" precision="12"
-         code="FLOOR(IF(true,customnumber1__c,customnumber2__c))">
-         <referencefield devName="customnumber1" labelName="customnumber1"
-             dataType="Double" scale="2" precision="12"/>
-         <referencefield devName="customnumber2" labelName="customnumber2"
-             dataType="Double" scale="2" precision="12"/>
-     </testcase>
-     <testcase name="testFloorUsesCase" devName="testFloorUsesCase" labels="extended"
-         labelName="testFloorUsesCase" dataType="Double"
-         dataFile="caseCompareDateReturnNum" scale="2" precision="12"
-         code="FLOOR(CASE(customdate1__c,customdate2__c,customnumber1__c,customdate3__c,customnumber2__c,customnumber3__c))">
-         <referencefield devName="customdate1" labelName="customdate1"
-             dataType="DateOnly"/>
-         <referencefield devName="customdate2" labelName="customdate2"
-             dataType="DateOnly"/>
-         <referencefield devName="customnumber1" labelName="customnumber1"
-             dataType="Double" scale="2" precision="12"/>
-         <referencefield devName="customdate3" labelName="customdate3"
-             dataType="DateOnly"/>
-         <referencefield devName="customnumber2" labelName="customnumber2"
-             dataType="Double" scale="2" precision="12"/>
-         <referencefield devName="customnumber3" labelName="customnumber3"
-             dataType="Double" scale="2" precision="12"/>
-     </testcase>
-     <testcase name="testFloorUsesLen" devName="testFloorUsesLen" labels="extended"
-         labelName="testFloorUsesLen" dataType="Double"
-         dataFile="singleTextFieldData" scale="2" precision="12"
-         code="FLOOR(LEN(customtext1__c))">
-         <referencefield devName="customtext1" labelName="customtext1"
-             dataType="Text" length="255"/>
-     </testcase>
-     <testcase name="testFloorUsesValue" devName="testFloorUsesValue" labels="extended"
-         labelName="testFloorUsesValue" dataType="Double" dataFile="expData"
-         scale="2" precision="12" code="FLOOR(VALUE(customtext1__c))">
-         <referencefield devName="customtext1" labelName="customtext1"
-             dataType="Text" length="255"/>
-     </testcase>
-     <testcase name="testFloorUsesMultiply" devName="testFloorUsesMultiply" labels="extended"
-         labelName="testFloorUsesMultiply" dataType="Double"
-         dataFile="twoNumericFields" scale="2" precision="12"
-         code="FLOOR(customformula0__c)">
-         <referencefield devName="customformula0" labelName="customformula0"
-             dataType="Double" scale="2" precision="12"
-             code="(custompercent1__c*customcurrency1__c)">
-             <referencefield devName="custompercent1"
-                 labelName="custompercent1" dataType="Percent" scale="9"
-                 precision="18"/>
-             <referencefield devName="customcurrency1"
-                 labelName="customcurrency1" dataType="Currency" scale="9"
-                 precision="18"/>
-         </referencefield>
-     </testcase>
-     <testcase name="testFloorUsesMinus" devName="testFloorUsesMinus" labels="extended"
-         labelName="testFloorUsesMinus" dataType="Double" accuracyIssue="needHp"
-         dataFile="twoNumericFields" scale="2" precision="12"
-         whyIgnoreSql="trino:precision differences with percent"
-         code="FLOOR((custompercent1__c-customnumber1__c))">
-         <referencefield devName="custompercent1" labelName="custompercent1"
-             dataType="Percent" scale="2" precision="12"/>
-         <referencefield devName="customnumber1" labelName="customnumber1"
-             dataType="Double" scale="2" precision="12"/>
-     </testcase>
-
-     <!-- NOTES: TESTCASES FOR CEIL() FUNCTION -->
-     <testcase name="testCeilSimple" devName="testCeilSimple" labels="math"
-         labelName="testCeilSimple" dataType="Double" dataFile="fcData"
-         scale="2" precision="12" code="CEILING(customnumber1__c)">
-         <referencefield devName="customnumber1" labelName="customnumber1"
-             dataType="Double" scale="2" precision="12"/>
-     </testcase>
-     <testcase name="testMCeilSimple" devName="testMCeilSimple" labels="math"
-         labelName="testMCeilSimple" dataType="Double" dataFile="fcData"
-         scale="2" precision="12" code="MCEILING(customnumber1__c)">
-         <referencefield devName="customnumber1" labelName="customnumber1"
-             dataType="Double" scale="2" precision="12"/>
-     </testcase>
-     <testcase name="testCeilRound" devName="testCeilRound" labels="math"
-         whyIgnoreSql="postgres:precision differences,trino:precision differences"
-         labelName="testCeilRound" dataType="Double" dataFile="floorCeilRoundData"
-         scale="2" precision="12" code="CEILING((customnumber1__c/customnumber2__c)*customnumber2__c)">
-         <referencefield devName="customnumber1" labelName="customnumber1"
-             dataType="Double" scale="2" precision="12"/>
-         <referencefield devName="customnumber2" labelName="customnumber2"
-             dataType="Double" scale="2" precision="12"/>
-     </testcase>
-     <testcase name="testMCeilRound" devName="testMCeilRound" labels="math" 
-         whyIgnoreSql="postgres:precision differences,trino:precision differences"
-         labelName="testMCeilRound" dataType="Double" dataFile="floorCeilRoundData"
-         scale="2" precision="12" code="MCEILING((customnumber1__c/customnumber2__c)*customnumber2__c)">
-         <referencefield devName="customnumber1" labelName="customnumber1"
-             dataType="Double" scale="2" precision="12"/>
-         <referencefield devName="customnumber2" labelName="customnumber2"
-             dataType="Double" scale="2" precision="12"/>
-     </testcase>
-     <testcase name="testCeilUsesAbs" devName="testCeilUsesAbs" labels="math"
-         labelName="testCeilUsesAbs" dataType="Double" dataFile="absData"
-         scale="2" precision="12" code="CEILING(ABS(customnumber1__c))">
-         <referencefield devName="customnumber1" labelName="customnumber1"
-             dataType="Double" scale="2" precision="12"/>
-     </testcase>
-     <testcase name="testCeilUsesCeil" devName="testCeilUsesCeil" labels="extended"
-         labelName="testCeilUsesCeil" dataType="Double" dataFile="fcData"
-         scale="2" precision="12" code="CEILING(CEILING(customnumber1__c))">
-         <referencefield devName="customnumber1" labelName="customnumber1"
-             dataType="Double" scale="2" precision="12"/>
-     </testcase>
-     <testcase name="testCeilUsesFloor" devName="testCeilUsesFloor" labels="extended"
-         labelName="testCeilUsesFloor" dataType="Double" dataFile="fcData"
-         scale="2" precision="12" code="CEILING(FLOOR(customnumber1__c))">
-         <referencefield devName="customnumber1" labelName="customnumber1"
-             dataType="Double" scale="2" precision="12"/>
-     </testcase>
-     <testcase name="testMCeilUsesMFloor" devName="testMCeilUsesMFloor" labels="extended"
-         labelName="testMCeilUsesMFloor" dataType="Double" dataFile="fcData"
-         scale="2" precision="12" code="MCEILING(MFLOOR(customnumber1__c))">
-         <referencefield devName="customnumber1" labelName="customnumber1"
-             dataType="Double" scale="2" precision="12"/>
-     </testcase>
-     <testcase name="testCeilUsesLog" devName="testCeilUsesLog" labels="extended"
-         labelName="testCeilUsesLog" dataType="Double" dataFile="lnLogData"
-         scale="2" precision="12" code="CEILING(LOG(customnumber1__c))">
-         <referencefield devName="customnumber1" labelName="customnumber1"
-             dataType="Double" scale="2" precision="12"/>
-     </testcase>
-     <testcase name="testCeilUsesLn" devName="testCeilUsesLn" labels="extended"
-         labelName="testCeilUsesLn" dataType="Double" dataFile="lnLogData"
-         scale="2" precision="12" code="CEILING(LN(customnumber1__c))">
-         <referencefield devName="customnumber1" labelName="customnumber1"
-             dataType="Double" scale="2" precision="12"/>
-     </testcase>
-     <testcase name="testCeilUsesSqrt" devName="testCeilUsesSqrt" labels="extended"
-         labelName="testCeilUsesSqrt" dataType="Double" dataFile="sqrtData"
-         scale="2" precision="12" code="CEILING(SQRT(customnumber1__c))">
-         <referencefield devName="customnumber1" labelName="customnumber1"
-             dataType="Double" scale="2" precision="12"/>
-     </testcase>
-     <testcase name="testCeilUsesRound" devName="testCeilUsesRound" labels="extended"
-         labelName="testCeilUsesRound" dataType="Double" dataFile="roundData"
-         scale="2" precision="12"
-         code="CEILING(ROUND(customnumber1__c,customnumber2__c))">
-         <referencefield devName="customnumber1" labelName="customnumber1"
-             dataType="Double" scale="2" precision="12"/>
-         <referencefield devName="customnumber2" labelName="customnumber2"
-             dataType="Double" scale="2" precision="12"/>
-     </testcase>
-     <testcase name="testMCeilUsesRound" devName="testMCeilUsesRound" labels="extended"
-         labelName="testMCeilUsesRound" dataType="Double" dataFile="roundData"
-         scale="2" precision="12"
-         code="MCEILING(ROUND(customnumber1__c,customnumber2__c))">
-         <referencefield devName="customnumber1" labelName="customnumber1"
-             dataType="Double" scale="2" precision="12"/>
-         <referencefield devName="customnumber2" labelName="customnumber2"
-             dataType="Double" scale="2" precision="12"/>
-     </testcase>
-     <testcase name="testCeilUsesMOD" devName="testCeilUsesMOD" labels="extended"
-         labelName="testCeilUsesMOD" dataType="Double" dataFile="modData"
-         scale="2" precision="12"
-         code="CEILING(MOD(customnumber1__c,customnumber2__c))">
-         <referencefield devName="customnumber1" labelName="customnumber1"
-             dataType="Double" scale="2" precision="12"/>
-         <referencefield devName="customnumber2" labelName="customnumber2"
-             dataType="Double" scale="2" precision="12"/>
-     </testcase>
-     <testcase name="testCeilUsesIf" devName="testCeilUsesIf" labels="extended"
-         labelName="testCeilUsesIf" dataType="Double"
-         dataFile="twoNumericFields" scale="2" precision="12"
-         code="CEILING(IF(true,customnumber1__c,customnumber2__c))">
-         <referencefield devName="customnumber1" labelName="customnumber1"
-             dataType="Double" scale="2" precision="12"/>
-         <referencefield devName="customnumber2" labelName="customnumber2"
-             dataType="Double" scale="2" precision="12"/>
-     </testcase>
-     <testcase name="testCeilUsesCase" devName="testCeilUsesCase" labels="extended"
-         labelName="testCeilUsesCase" dataType="Double"
-         dataFile="caseCompareDateReturnNum" scale="2" precision="12"
-         code="CEILING(CASE(customdate1__c,customdate2__c,customnumber1__c,customdate3__c,customnumber2__c,customnumber3__c))">
-         <referencefield devName="customdate1" labelName="customdate1"
-             dataType="DateOnly"/>
-         <referencefield devName="customdate2" labelName="customdate2"
-             dataType="DateOnly"/>
-         <referencefield devName="customnumber1" labelName="customnumber1"
-             dataType="Double" scale="2" precision="12"/>
-         <referencefield devName="customdate3" labelName="customdate3"
-             dataType="DateOnly"/>
-         <referencefield devName="customnumber2" labelName="customnumber2"
-             dataType="Double" scale="2" precision="12"/>
-         <referencefield devName="customnumber3" labelName="customnumber3"
-             dataType="Double" scale="2" precision="12"/>
-     </testcase>
-     <testcase name="testCeilUsesLen" devName="testCeilUsesLen" labels="extended"
-         labelName="testCeilUsesLen" dataType="Double"
-         dataFile="singleTextFieldData" scale="2" precision="12"
-         code="CEILING(LEN(customtext1__c))">
-         <referencefield devName="customtext1" labelName="customtext1"
-             dataType="Text" length="255"/>
-     </testcase>
-     <testcase name="testCeilUsesValue" devName="testCeilUsesValue" labels="extended"
-         labelName="testCeilUsesValue" dataType="Double" dataFile="expData"
-         scale="2" precision="12" code="CEILING(VALUE(customtext1__c))">
-         <referencefield devName="customtext1" labelName="customtext1"
-             dataType="Text" length="255"/>
-     </testcase>
-     <testcase name="testCeilUsesMultiply" devName="testCeilUsesMultiply"
-         labelName="testCeilUsesMultiply" dataType="Double"
-         dataFile="twoNumericFields" scale="2" precision="12"
-         whyIgnoreSql="trino:precision limits with percent"
-         code="CEILING((custompercent1__c*customcurrency1__c))">
-         <referencefield devName="custompercent1" labelName="custompercent1"
-             dataType="Percent" scale="2" precision="12"/>
-         <referencefield devName="customcurrency1" labelName="customcurrency1"
-             dataType="Currency" scale="2" precision="12"/>
-     </testcase>
-     <!-- Need high precision for this one due to .0000000001 -->
-     <testcase name="testCeilUsesPlus" devName="testCeilUsesPlus" labels="math"
-         labelName="testCeilUsesPlus" dataType="Double" accuracyIssue="needHp"
-         dataFile="twoNumericFields" scale="2" precision="12"
-         whyIgnoreSql="trino:precision limits with percent"
-         code="CEILING((custompercent1__c+customnumber1__c))">
-         <referencefield devName="custompercent1" labelName="custompercent1"
-             dataType="Percent" scale="2" precision="12"/>
-         <referencefield devName="customnumber1" labelName="customnumber1"
-             dataType="Double" scale="2" precision="12"/>
-     </testcase>
-
-     <!-- NOTES: TESTCASES FOR MOD() FUNCTION -->
-     <testcase name="testModSwapTypes" devName="testModSwapTypes" labels="math"
-         labelName="testModSwapTypes" dataType="Double" dataFile="modData"
-         scale="2" precision="12"
-         code="MOD(customnumber1__c,customnumber2__c)" compareType="approximate" >
-         <referencefield devName="customnumber1" labelName="customnumber1"
-             dataType="Double" scale="2" precision="12"/>
-         <referencefield devName="customnumber2" labelName="customnumber2"
-             dataType="Double" scale="2" precision="12"/>
-     </testcase>
-     <testcase name="testModUsesExpCeil" devName="testModUsesExpCeil" labels="math"
-         labelName="testModUsesExpCeil" dataType="Double"
-         dataFile="modUsesExp" scale="2" precision="12"
-         code="MOD(EXP(customnumber1__c),CEILING(customnumber2__c))">
-         <referencefield devName="customnumber1" labelName="customnumber1"
-             dataType="Double" scale="2" precision="12"/>
-         <referencefield devName="customnumber2" labelName="customnumber2"
-             dataType="Double" scale="2" precision="12"/>
-     </testcase>
-     <testcase name="testModUsesFloorAbs" devName="testModUsesFloorAbs" labels="extended"
-         labelName="testModUsesFloorAbs" dataType="Double" dataFile="modData"
-         scale="2" precision="12"
-         code="MOD(FLOOR(customnumber1__c),ABS(customnumber2__c))">
-         <referencefield devName="customnumber1" labelName="customnumber1"
-             dataType="Double" scale="2" precision="12"/>
-         <referencefield devName="customnumber2" labelName="customnumber2"
-             dataType="Double" scale="2" precision="12"/>
-     </testcase>
-     <testcase name="testModUsesLog" devName="testModUsesLog" labels="extended"
-         labelName="testModUsesLog" dataType="Double" dataFile="modData"
-         scale="2" precision="12"
-         code="MOD(LOG(customnumber1__c),customnumber2__c)">
-         <referencefield devName="customnumber1" labelName="customnumber1"
-             dataType="Double" scale="2" precision="12"/>
-         <referencefield devName="customnumber2" labelName="customnumber2"
-             dataType="Double" scale="2" precision="12"/>
-     </testcase>
-     <testcase name="testModUsesLn" devName="testModUsesLn" labels="extended"
-         labelName="testModUsesLn" dataType="Double" dataFile="modData"
-         scale="2" precision="12"
-         code="MOD(LN(customnumber1__c),customnumber2__c)">
-         <referencefield devName="customnumber1" labelName="customnumber1"
-             dataType="Double" scale="2" precision="12"/>
-         <referencefield devName="customnumber2" labelName="customnumber2"
-             dataType="Double" scale="2" precision="12"/>
-     </testcase>
-     <testcase name="testModUsesSqrt" devName="testModUsesSqrt" labels="extended"
-         labelName="testModUsesSqrt" dataType="Double" dataFile="modData"
-         scale="2" precision="12"
-         code="MOD(SQRT(customnumber1__c),customnumber2__c)">
-         <referencefield devName="customnumber1" labelName="customnumber1"
-             dataType="Double" scale="2" precision="12"/>
-         <referencefield devName="customnumber2" labelName="customnumber2"
-             dataType="Double" scale="2" precision="12"/>
-     </testcase>
-     <!-- Huge negative rounding is an error without HP -->
-     <testcase name="testModUsesRoundPlus" devName="testModUsesRoundPlus" labels="extended"
-         labelName="testModUsesRoundPlus" dataType="Double" accuracyIssue="needHp"
-         dataFile="fourNumericData" scale="2" precision="12"
-         code="MOD(ROUND(custompercent1__c,customnumber1__c),(customcurrency1__c+customcurrency2__c))">
-         <referencefield devName="custompercent1" labelName="custompercent1"
-             dataType="Percent" scale="2" precision="12"/>
-         <referencefield devName="customnumber1" labelName="customnumber1"
-             dataType="Double" scale="2" precision="12"/>
-         <referencefield devName="customcurrency1" labelName="customcurrency1"
-             dataType="Currency" scale="2" precision="12"/>
-         <referencefield devName="customcurrency2" labelName="customcurrency2"
-             dataType="Currency" scale="2" precision="12"/>
-     </testcase>
-     <testcase name="testModUsesIf" devName="testModUsesIf" labels="extended"
-         labelName="testModUsesIf" dataType="Double" dataFile="ifUsesInfix"
-         scale="2" precision="12"
-         code="MOD(IF(customcheckbox1__c,customnumber1__c,customnumber2__c),customnumber3__c)">
-         <referencefield devName="customcheckbox1" labelName="customcheckbox1"
-             dataType="Boolean" length="255"/>
-         <referencefield devName="customnumber1" labelName="customnumber1"
-             dataType="Double" scale="2" precision="12"/>
-         <referencefield devName="customnumber2" labelName="customnumber2"
-             dataType="Double" scale="2" precision="12"/>
-         <referencefield devName="customnumber3" labelName="customnumber3"
-             dataType="Double" scale="2" precision="12"/>
-     </testcase>
-     <testcase name="testModUsesCase" devName="testModUsesCase" labels="extended"
-         labelName="testModUsesCase" dataType="Double" dataFile="caseUsesCase"
-         scale="2" precision="12"
-         code="MOD(CASE(customdate1__c,customdate2__c,customnumber1__c,customdate3__c,customnumber2__c,customnumber3__c),customformula1__c)">
-         <referencefield devName="customdate1" labelName="customdate1"
-             dataType="DateOnly"/>
-         <referencefield devName="customdate2" labelName="customdate2"
-             dataType="DateOnly"/>
-         <referencefield devName="customnumber1" labelName="customnumber1"
-             dataType="Double" scale="2" precision="12"/>
-         <referencefield devName="customdate3" labelName="customdate3"
-             dataType="DateOnly"/>
-         <referencefield devName="customnumber2" labelName="customnumber2"
-             dataType="Double" scale="2" precision="12"/>
-         <referencefield devName="customnumber3" labelName="customnumber3"
-             dataType="Double" scale="2" precision="12"/>
-         <referencefield devName="customformula1" labelName="customformula1"
-             dataType="Double" scale="2" precision="12"
-             code="CASE(customdatetime1__c,customdatetime2__c,customnumber4__c,customdatetime3__c,customnumber5__c,customnumber6__c)">
-             <referencefield devName="customdatetime1"
-                 labelName="customdatetime1" dataType="DateTime"/>
-             <referencefield devName="customdatetime2"
-                 labelName="customdatetime2" dataType="DateTime"/>
-             <referencefield devName="customnumber4" labelName="customnumber4"
-                 dataType="Double" scale="9" precision="18"/>
-             <referencefield devName="customdatetime3"
-                 labelName="customdatetime3" dataType="DateTime"/>
-             <referencefield devName="customnumber5" labelName="customnumber5"
-                 dataType="Double" scale="9" precision="18"/>
-             <referencefield devName="customnumber6" labelName="customnumber6"
-                 dataType="Double" scale="9" precision="18"/>
-         </referencefield>
-     </testcase>
-     <testcase name="testModRounding" devName="testModRounding" labels="extended"
-         labelName="testModRounding" dataType="Double"
-         dataFile="testModRounding" scale="2" precision="12"
-         code="MOD(customnumber1__c * 10000, 2)">
-         <referencefield devName="customnumber1" labelName="customnumber1"
-             dataType="Double" scale="6" precision="12"/>
-     </testcase>
-
-     <testcase name="testModRoundingNoScale" devName="testModRounding" labels="extended"
-         labelName="testModRounding" dataType="Double"
-         dataFile="testModRounding" scale="0" precision="12"
-         code="MOD(customnumber1__c * 10000, 2)">
-         <referencefield devName="customnumber1" labelName="customnumber1"
-             dataType="Double" scale="6" precision="12"/>
-     </testcase>
-
-     <!-- NOTES: TESTCASES FOR LOG() FUNCTION -->
-     <testcase name="testLogSimple" devName="testLogSimple" labels="math"
-         labelName="testLogSimple" dataType="Double" dataFile="lnLogData"
-         scale="2" precision="12" code="Log(customnumber1__c)">
-         <referencefield devName="customnumber1" labelName="customnumber1"
-             dataType="Double" scale="2" precision="12"/>
-     </testcase>
-     <testcase name="testLogUsesAbs" devName="testLogUsesAbs" labels="math"
-         labelName="testLogUsesAbs" dataType="Double" dataFile="absData"
-         scale="2" precision="12" code="Log(ABS(customnumber1__c))">
-         <referencefield devName="customnumber1" labelName="customnumber1"
-             dataType="Double" scale="2" precision="12"/>
-     </testcase>
-     <testcase name="testLogUsesCeil" devName="testLogUsesCeil" labels="math"
-         labelName="testLogUsesCeil" dataType="Double" dataFile="fcData"
-         scale="2" precision="12" code="Log(CEILING(customnumber1__c))">
-         <referencefield devName="customnumber1" labelName="customnumber1"
-             dataType="Double" scale="2" precision="12"/>
-     </testcase>
-     <testcase name="testLogUsesMCeil" devName="testLogUsesMCeil" labels="math"
-         labelName="testLogUsesMCeil" dataType="Double" dataFile="fcData"
-         scale="2" precision="12" code="Log(MCEILING(customnumber1__c))">
-         <referencefield devName="customnumber1" labelName="customnumber1"
-             dataType="Double" scale="2" precision="12"/>
-     </testcase>
-     <testcase name="testLogUsesFloor" devName="testLogUsesFloor" labels="extended"
-         labelName="testLogUsesFloor" dataType="Double" dataFile="fcData"
-         scale="2" precision="12" code="Log(FLOOR(customnumber1__c))">
-         <referencefield devName="customnumber1" labelName="customnumber1"
-             dataType="Double" scale="2" precision="12"/>
-     </testcase>
-     <testcase name="testLogUsesLog" devName="testLogUsesLog" labels="extended"
-         labelName="testLogUsesLog" dataType="Double" dataFile="lnLogData"
-         scale="2" precision="12" code="Log(LOG(customnumber1__c))">
-         <referencefield devName="customnumber1" labelName="customnumber1"
-             dataType="Double" scale="2" precision="12"/>
-     </testcase>
-     <testcase name="testLogUsesLn" devName="testLogUsesLn" labels="extended"
-         labelName="testLogUsesLn" dataType="Double" dataFile="lnLogData"
-         scale="2" precision="12" code="Log(LN(customnumber1__c))">
-         <referencefield devName="customnumber1" labelName="customnumber1"
-             dataType="Double" scale="2" precision="12"/>
-     </testcase>
-     <testcase name="testLogUsesSqrt" devName="testLogUsesSqrt" labels="extended"
-         labelName="testLogUsesSqrt" dataType="Double" dataFile="sqrtData"
-         scale="2" precision="12" code="Log(SQRT(customnumber1__c))">
-         <referencefield devName="customnumber1" labelName="customnumber1"
-             dataType="Double" scale="2" precision="12"/>
-     </testcase>
-     <testcase name="testLogUsesRound" devName="testLogUsesRound" labels="extended"
-         labelName="testLogUsesRound" dataType="Double" dataFile="roundData"
-         scale="2" precision="12"
-         code="Log(ROUND(customnumber1__c,customnumber2__c))">
-         <referencefield devName="customnumber1" labelName="customnumber1"
-             dataType="Double" scale="2" precision="12"/>
-         <referencefield devName="customnumber2" labelName="customnumber2"
-             dataType="Double" scale="2" precision="12"/>
-     </testcase>
-     <testcase name="testLogUsesMOD" devName="testLogUsesMOD" labels="extended"
-         labelName="testLogUsesMOD" dataType="Double" dataFile="modData"
-         scale="2" precision="12"
-         code="Log(MOD(customnumber1__c,customnumber2__c))">
-         <referencefield devName="customnumber1" labelName="customnumber1"
-             dataType="Double" scale="2" precision="12"/>
-         <referencefield devName="customnumber2" labelName="customnumber2"
-             dataType="Double" scale="2" precision="12"/>
-     </testcase>
-     <testcase name="testLogUsesIf" devName="testLogUsesIf" labels="extended"
-         labelName="testLogUsesIf" dataType="Double"
-         dataFile="twoNumericFields" scale="2" precision="12"
-         code="Log(IF(false,customnumber1__c,customnumber2__c))">
-         <referencefield devName="customnumber1" labelName="customnumber1"
-             dataType="Double" scale="2" precision="12"/>
-         <referencefield devName="customnumber2" labelName="customnumber2"
-             dataType="Double" scale="2" precision="12"/>
-     </testcase>
-     <testcase name="testLogUsesCase" devName="testLogUsesCase" labels="extended"
-         labelName="testLogUsesCase" dataType="Double"
-         dataFile="caseCompareDateReturnNum" scale="2" precision="12"
-         code="Log(CASE(customdate1__c,customdate2__c,customnumber1__c,customdate3__c,customnumber2__c,customnumber3__c))">
-         <referencefield devName="customdate1" labelName="customdate1"
-             dataType="DateOnly"/>
-         <referencefield devName="customdate2" labelName="customdate2"
-             dataType="DateOnly"/>
-         <referencefield devName="customnumber1" labelName="customnumber1"
-             dataType="Double" scale="2" precision="12"/>
-         <referencefield devName="customdate3" labelName="customdate3"
-             dataType="DateOnly"/>
-         <referencefield devName="customnumber2" labelName="customnumber2"
-             dataType="Double" scale="2" precision="12"/>
-         <referencefield devName="customnumber3" labelName="customnumber3"
-             dataType="Double" scale="2" precision="12"/>
-     </testcase>
-     <testcase name="testLogUsesLen" devName="testLogUsesLen" labels="extended"
-         labelName="testLogUsesLen" dataType="Double"
-=======
-     <testcase name="testExpUsesLen" devName="testExpUsesLen" labels="extended"
-         labelName="testExpUsesLen" dataType="Double"
->>>>>>> 7e8c209a
-         dataFile="singleTextFieldData" scale="2" precision="12"
-         code="EXP(LEN(customtext1__c))">
-         <referencefield devName="customtext1" labelName="customtext1"
-             dataType="Text" length="255"/>
-     </testcase>
-     <testcase name="testExpUsesValue" devName="testExpUsesValue" labels="math"
-         labelName="testExpUsesValue" dataType="Double" dataFile="expData"
-         scale="2" precision="12" code="EXP(VALUE(customtext1__c))">
-         <referencefield devName="customtext1" labelName="customtext1"
-             dataType="Text" length="255"/>
-         <whyIgnoreSql db="spanner" numFailures="2">Spanner's jdbc decimal limit of 38 is absolute, not relative, so Exp(110) breaks</whyIgnoreSql>
-     </testcase>
-<<<<<<< HEAD
-     <testcase name="testLogUsesMinus" devName="testLogUsesMinus" labels="extended"
-         labelName="testLogUsesMinus" dataType="Double"
-         dataFile="twoNumericFields" scale="2" precision="12"
-         whyIgnoreSql="trino:precision differences with percent"
-         code="Log((custompercent1__c-customcurrency1__c))">
-         <referencefield devName="custompercent1" labelName="custompercent1"
-             dataType="Percent" scale="2" precision="12"/>
-         <referencefield devName="customcurrency1" labelName="customcurrency1"
-             dataType="Currency" scale="2" precision="12"/>
-     </testcase>
-     <testcase name="testLogUsesMultiply" devName="testLogUsesMultiply" labels="extended"
-         labelName="testLogUsesMultiply" dataType="Double"
-         dataFile="twoNumericFields" scale="2" precision="12"
-         whyIgnoreSql="trino:precision limits"
-         code="Log((custompercent1__c*customnumber1__c))">
-         <referencefield devName="custompercent1" labelName="custompercent1"
-             dataType="Percent" scale="2" precision="12"/>
-         <referencefield devName="customnumber1" labelName="customnumber1"
-             dataType="Double" scale="2" precision="12"/>
-     </testcase>
-
-     <!-- NOTES: TESTCASES FOR LN() FUNCTION -->
-     <testcase name="testLNSimple" devName="testLNSimple" labels="math"
-         labelName="testLNSimple" dataType="Double" dataFile="lnLogData"
-         scale="2" precision="12" code="LN(customnumber1__c)">
-         <referencefield devName="customnumber1" labelName="customnumber1"
-             dataType="Double" scale="2" precision="12"/>
-     </testcase>
-     <testcase name="testLNUsesAbs" devName="testLNUsesAbs" labels="extended"
-         labelName="testLNUsesAbs" dataType="Double" dataFile="absData"
-         scale="2" precision="12" code="LN(ABS(customnumber1__c))">
-         <referencefield devName="customnumber1" labelName="customnumber1"
-             dataType="Double" scale="2" precision="12"/>
-     </testcase>
-     <testcase name="testLNUsesCeil" devName="testLNUsesCeil" labels="extended"
-         labelName="testLNUsesCeil" dataType="Double" dataFile="fcData"
-         scale="2" precision="12" code="LN(CEILING(customnumber1__c))">
-         <referencefield devName="customnumber1" labelName="customnumber1"
-             dataType="Double" scale="2" precision="12"/>
-     </testcase>
-     <testcase name="testLNUsesFloor" devName="testLNUsesFloor" labels="extended"
-         labelName="testLNUsesFloor" dataType="Double" dataFile="fcData"
-         scale="2" precision="12" code="LN(FLOOR(customnumber1__c))">
-         <referencefield devName="customnumber1" labelName="customnumber1"
-             dataType="Double" scale="2" precision="12"/>
-     </testcase>
-     <testcase name="testLNUsesLog" devName="testLNUsesLog" labels="extended"
-         labelName="testLNUsesLog" dataType="Double" dataFile="lnLogData"
-         scale="2" precision="12" code="LN(LOG(customnumber1__c))">
-         <referencefield devName="customnumber1" labelName="customnumber1"
-             dataType="Double" scale="2" precision="12"/>
-     </testcase>
-     <testcase name="testLNUsesLn" devName="testLNUsesLn" labels="math"
-         labelName="testLNUsesLn" dataType="Double" dataFile="lnLogData"
-         scale="2" precision="12" code="LN(LN(customnumber1__c))">
-         <referencefield devName="customnumber1" labelName="customnumber1"
-             dataType="Double" scale="2" precision="12"/>
-     </testcase>
-     <testcase name="testLNUsesSqrt" devName="testLNUsesSqrt" labels="extended"
-         labelName="testLNUsesSqrt" dataType="Double" dataFile="sqrtData"
-         scale="2" precision="12" code="LN(SQRT(customnumber1__c))">
-         <referencefield devName="customnumber1" labelName="customnumber1"
-             dataType="Double" scale="2" precision="12"/>
-     </testcase>
-     <testcase name="testLNUsesRound" devName="testLNUsesRound" labels="extended"
-         labelName="testLNUsesRound" dataType="Double" dataFile="roundData"
-         scale="2" precision="12"
-         code="LN(ROUND(customnumber1__c,customnumber2__c))">
-         <referencefield devName="customnumber1" labelName="customnumber1"
-             dataType="Double" scale="2" precision="12"/>
-         <referencefield devName="customnumber2" labelName="customnumber2"
-             dataType="Double" scale="2" precision="12"/>
-     </testcase>
-     <testcase name="testLNUsesMOD" devName="testLNUsesMOD" labels="math"
-         labelName="testLNUsesMOD" dataType="Double" dataFile="modData"
-         scale="2" precision="12"
-         code="LN(MOD(customnumber1__c,customnumber2__c))">
-         <referencefield devName="customnumber1" labelName="customnumber1"
-             dataType="Double" scale="2" precision="12"/>
-         <referencefield devName="customnumber2" labelName="customnumber2"
-             dataType="Double" scale="2" precision="12"/>
-     </testcase>
-     <testcase name="testLNUsesIf" devName="testLNUsesIf" labels="math"
-         labelName="testLNUsesIf" dataType="Double" dataFile="twoNumericFields"
-         scale="2" precision="12"
-         code="LN(IF(false,customnumber1__c,customnumber2__c))">
-         <referencefield devName="customnumber1" labelName="customnumber1"
-             dataType="Double" scale="2" precision="12"/>
-         <referencefield devName="customnumber2" labelName="customnumber2"
-             dataType="Double" scale="2" precision="12"/>
-     </testcase>
-     <testcase name="testLNUsesCase" devName="testLNUsesCase" labels="math"
-         labelName="testLNUsesCase" dataType="Double"
-         dataFile="caseCompareDateReturnNum" scale="2" precision="12"
-         code="LN(CASE(customdate1__c,customdate2__c,customnumber1__c,customdate3__c,customnumber2__c,customnumber3__c))">
-         <referencefield devName="customdate1" labelName="customdate1"
-             dataType="DateOnly"/>
-         <referencefield devName="customdate2" labelName="customdate2"
-             dataType="DateOnly"/>
-         <referencefield devName="customnumber1" labelName="customnumber1"
-             dataType="Double" scale="2" precision="12"/>
-         <referencefield devName="customdate3" labelName="customdate3"
-             dataType="DateOnly"/>
-         <referencefield devName="customnumber2" labelName="customnumber2"
-             dataType="Double" scale="2" precision="12"/>
-         <referencefield devName="customnumber3" labelName="customnumber3"
-             dataType="Double" scale="2" precision="12"/>
-     </testcase>
-     <testcase name="testLNUsesLen" devName="testLNUsesLen" labels="math"
-         labelName="testLNUsesLen" dataType="Double"
-         dataFile="singleTextFieldData" scale="2" precision="12"
-         code="LN(LEN(customtext1__c))">
-         <referencefield devName="customtext1" labelName="customtext1"
-             dataType="Text" length="255"/>
-     </testcase>
-     <testcase name="testLNUsesValue" devName="testLNUsesValue" labels="math"
-         labelName="testLNUsesValue" dataType="Double" dataFile="expData"
-         scale="2" precision="12" code="LN(VALUE(customtext1__c))">
-         <referencefield devName="customtext1" labelName="customtext1"
-             dataType="Text" length="255"/>
-     </testcase>
-     <testcase name="testLNUsesPlus" devName="testLNUsesPlus" labels="extended"
-         labelName="testLNUsesPlus" dataType="Double"
-         dataFile="twoNumericFields" scale="2" precision="12" compareTemplate="formula"
-         whyIgnoreSql="trino:precision differences with percent"
-         code="LN((custompercent1__c+customcurrency1__c))">
-=======
-     <testcase name="testExpUsesMinus" devName="testExpUsesMinus" labels="math"
-         labelName="testExpUsesMinus" dataType="Double" dataFile="roundUsesExp"
-         scale="2" precision="12"
-         code="EXP((custompercent1__c-customcurrency1__c))">
->>>>>>> 7e8c209a
-         <referencefield devName="custompercent1" labelName="custompercent1"
-             dataType="Percent" scale="2" precision="12"/>
-         <referencefield devName="customcurrency1" labelName="customcurrency1"
-             dataType="Currency" scale="2" precision="12"/>
-     </testcase>
-<<<<<<< HEAD
-     <testcase name="testLNUsesMultiply" devName="testLNUsesMultiply" labels="extended"
-         labelName="testLNUsesMultiply" dataType="Double"
-         dataFile="twoNumericFields" scale="2" precision="12"
-         whyIgnoreSql="trino:precision limits"
-         code="LN((custompercent1__c*customnumber1__c))">
-         <referencefield devName="custompercent1" labelName="custompercent1"
-             dataType="Percent" scale="2" precision="12"/>
-         <referencefield devName="customnumber1" labelName="customnumber1"
-             dataType="Double" scale="2" precision="12"/>
-     </testcase>
-
-     <!-- Tests for BUG:  -->
-     <testcase name="testBigDivide" devName="testBigDivide" labels="math"
-         labelName="testBigDivide" dataType="Double" dataFile="BigDivide"
-         scale="2" precision="15" whyIgnoreSql="mssql:precision limits,trino:precision limits"
-         code="((customnumber1__c/customnumber2__c)*customnumber3__c)">
-         <referencefield devName="customnumber1" labelName="customnumber1"
-             dataType="Double" scale="2" precision="18"/>
-         <referencefield devName="customnumber2" labelName="customnumber2"
-             dataType="Double" scale="2" precision="18"/>
-         <referencefield devName="customnumber3" labelName="customnumber3"
-             dataType="Double" scale="2" precision="18"/>
-     </testcase>
-     <testcase name="testBigDivideWithFunc" labels="math"
-         devName="testBigDivideWithFunc" labelName="testBigDivideWithFunc"
-         dataType="Double" dataFile="threeNumericFields" scale="2"
-         precision="12" whyIgnoreSql="mssql:precision limits"
-         code="( ( (customnumber1__c * customnumber2__c )/(value(text(customnumber2__c )) ^ customnumber2__c ) )*(customnumber3__c ^ customnumber3__c ))">
-         <referencefield devName="customnumber1" labelName="customnumber1"
-             dataType="Double" scale="2" precision="18"/>
-         <referencefield devName="customnumber2" labelName="customnumber2"
-             dataType="Double" scale="2" precision="18"/>
-         <referencefield devName="customnumber3" labelName="customnumber3"
-             dataType="Double" scale="2" precision="18"/>
-=======
-     <testcase name="testExpUsesPlus" devName="testExpUsesPlus" labels="math"
-         labelName="testExpUsesPlus" dataType="Double" dataFile="roundUsesExp"
-         scale="2" precision="12" code="EXP(customformula0__c)">
-         <referencefield devName="customformula0" labelName="customformula0"
-             dataType="Double" scale="2" precision="12"
-             code="(custompercent1__c+customnumber1__c)">
-             <referencefield devName="custompercent1"
-                 labelName="custompercent1" dataType="Percent" scale="9"
-                 precision="18"/>
-             <referencefield devName="customnumber1" labelName="customnumber1"
-                 dataType="Double" scale="9" precision="18"/>
-         </referencefield>
->>>>>>> 7e8c209a
-     </testcase>
 
      <!-- Test Cases for NULLVALUE() FUNCTION -->
      <testcase name="testNVLWithNum" devName="testNVLWithNum"
@@ -3363,15 +2276,12 @@
          <whyIgnoreSql db="spanner" numFailures="4">No collate supported</whyIgnoreSql>
      </testcase>
      <testcase name="testLowerLocale" devName="testLowerLocale" labelName="testLowerLocale" 
-<<<<<<< HEAD
-     whyIgnoreSql="postgres:ICU support,oracle: turkish java diff,mysql:no collate,mariadb:no collate,mssql:no collate,trino:no collate"
-=======
             whyIgnoreSql="postgres:ICU support,oracle: turkish java diff,mysql:no collate,mariadb:no collate,mssql:no collate"
->>>>>>> 7e8c209a
             dataType="Text" code="lower(customText1__c,customText2__c)" dataFile="upperCaseLocaleData" length="100" precision="16" scale="2" >
          <referencefield devName="customText1" labelName="customText" dataType="Text" length="100" scale="3" precision="15" />
          <referencefield devName="customText2" labelName="customText" dataType="Text" length="100" scale="3" precision="15" />
          <whyIgnoreSql db="spanner" numFailures="8">No collate supported</whyIgnoreSql>
+         <whyIgnoreSql db="trino" numFailures="8">No collate supported</whyIgnoreSql>
      </testcase>
 
      <testcase name="testFindOnText" devName="testFindOnText"
