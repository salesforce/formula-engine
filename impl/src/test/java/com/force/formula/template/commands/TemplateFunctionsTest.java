--- conflicted
+++ resolved
@@ -6,7 +6,6 @@
 import java.net.URL;
 import java.util.ArrayList;
 import java.util.List;
-<<<<<<< HEAD
 import java.util.Locale;
 import java.util.TimeZone;
 import java.util.regex.PatternSyntaxException;
@@ -51,16 +50,6 @@
 import com.force.i18n.grammar.RenamingProviderFactory;
 import com.force.i18n.grammar.impl.LanguageDeclensionFactory;
 import com.google.common.collect.ImmutableMap;
-=======
-import java.util.concurrent.atomic.AtomicReference;
-import java.util.regex.PatternSyntaxException;
-
-import com.force.formula.*;
-import com.force.formula.commands.*;
-import com.force.formula.impl.*;
-import com.force.formula.impl.FormulaValidationHooks.ParseOption;
-import com.force.i18n.BaseLocalizer;
->>>>>>> 2f52be98
 
 /**
  * Unit tests for functions normally used in templates for formatting values.
@@ -422,8 +411,6 @@
         
         FormulaFactory oldFactory = FormulaEngine.getFactory();
         try {
-
-<<<<<<< HEAD
             FormulaEngine.setFactory(TEST_FACTORY); 
             
             
@@ -492,7 +479,6 @@
                         decl.getNounForm(LanguageNumber.PLURAL, LanguageArticle.ZERO), plural));
     }
     
-=======
     /**
      * Test parsing with other parse options to make sure it returns the right errors
      * @throws Exception
@@ -551,5 +537,4 @@
             FormulaEngine.setFactory(oldFactory);
         }
     }
->>>>>>> 2f52be98
 }