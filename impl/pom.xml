<project xmlns="http://maven.apache.org/POM/4.0.0" xmlns:xsi="http://www.w3.org/2001/XMLSchema-instance" xsi:schemaLocation="http://maven.apache.org/POM/4.0.0 http://maven.apache.org/xsd/maven-4.0.0.xsd">
    <modelVersion>4.0.0</modelVersion>
    <artifactId>formula-engine-impl</artifactId>
    <name>Formula Engine Impl</name>
    <description>
      The implementation to the formula engine, with all the basics to implement
      spreadsheet style formulas and convert them to use in java, javascript, and
      multiple sql databases.
    </description>

    <parent>
        <groupId>com.salesforce.formula</groupId>
        <artifactId>formula-engine</artifactId>
        <version>0.2.12-SNAPSHOT</version>
    </parent>

    <dependencies>
        <dependency>
            <groupId>com.salesforce.formula</groupId>
            <artifactId>formula-engine-api</artifactId>
            <version>0.2.12-SNAPSHOT</version>
        </dependency>
        <dependency>
            <groupId>com.salesforce.formula</groupId>
            <artifactId>formula-engine-test-utils</artifactId>
            <version>0.2.12-SNAPSHOT</version>
	    <scope>test</scope>
        </dependency>
        <dependency>
            <groupId>junit</groupId>
            <artifactId>junit</artifactId>
            <scope>test</scope>
        </dependency>
	    <dependency>
	      <groupId>com.google.guava</groupId>
	      <artifactId>guava</artifactId>
	    </dependency>
        <dependency>
            <groupId>org.antlr</groupId>
            <artifactId>antlr-complete</artifactId>
        </dependency>
        <dependency>
            <groupId>org.antlr</groupId>
            <artifactId>antlr4</artifactId>
        </dependency>
        <dependency>
            <groupId>com.coveo</groupId>
            <artifactId>nashorn-commonjs-modules</artifactId>
            <version>1.0.9</version>
            <scope>test</scope>
        </dependency>
        <dependency>
	  <groupId>io.zonky.test</groupId>
	  <artifactId>embedded-postgres</artifactId>
	  <scope>test</scope>
	</dependency>
	<dependency>
	  <groupId>org.testcontainers</groupId>
	  <artifactId>postgresql</artifactId>
      <version>${testcontainers.version}</version>
	  <scope>test</scope>
  	</dependency>
    <dependency>
      <groupId>org.graalvm.sdk</groupId>
      <artifactId>graal-sdk</artifactId>
      <scope>test</scope>
    </dependency>
    <dependency>
      <groupId>com.google.code.gson</groupId>
      <artifactId>gson</artifactId>
<<<<<<< HEAD
      <version>2.9.0</version>
=======
      <version>2.8.9</version>
>>>>>>> 7bb524fc
    </dependency>
	<dependency>
	  <groupId>jakarta.xml.bind</groupId>
	  <artifactId>jakarta.xml.bind-api</artifactId>
	  <scope>runtime</scope>
	</dependency>
	<dependency>
	  <groupId>org.glassfish.jaxb</groupId>
	  <artifactId>jaxb-runtime</artifactId>
	  <version>2.3.0</version>
	  <scope>runtime</scope>
	</dependency>
    </dependencies>

    <build>
        <plugins>
            <plugin>
                <groupId>org.codehaus.mojo</groupId>
                <artifactId>antlr-maven-plugin</artifactId>
                <version>2.2</version>
                <configuration>
                    <grammars>*.g</grammars>
                </configuration>
                <executions>
                    <execution>
                        <goals>
                            <goal>generate</goal>
                        </goals>
                    </execution>
                </executions>
            </plugin>
            <plugin>
                <groupId>org.antlr</groupId>
                <artifactId>antlr4-maven-plugin</artifactId>
                <version>4.5.3</version>
                <executions>
                    <execution>
                        <id>antlr4</id>
                        <goals>
                            <goal>antlr4</goal>
                        </goals>
                        <configuration>
                            <includes>
                                <include>**/Formula.g4</include>
                            </includes>
                            <visitor>
                                true
                            </visitor>
                        </configuration>
                    </execution>
                </executions>
            </plugin>
          
          <!-- Create a test jar for use in db-test modules -->  
          <plugin>
	        <groupId>org.apache.maven.plugins</groupId>
	        <artifactId>maven-jar-plugin</artifactId>
	        <version>${maven-jar-plugin.version}</version>
	        <executions>
	          <execution>
	            <goals>
	              <goal>test-jar</goal>
	            </goals>
	          </execution>
	        </executions>
	      </plugin>	    
            
            <!-- Run impl tests in parallel

                 Command below will run only one test. 
                 mvn test -Dtest=TestExtendedFormulas#testAddWithCaseExpr -DfailIfNoTests=false 
                 
                 Command below will run test in the debug mode. 
                 mvn test -Dtest=TestExtendedFormulas#testAddWithCaseExpr -DfailIfNoTests=false -Dmaven.surefire.debug
            -->
            <plugin>
                <groupId>org.apache.maven.plugins</groupId>
                <artifactId>maven-surefire-plugin</artifactId>
                <version>${maven-surefire-plugin.version}</version>
		<configuration>
 		  <forkCount>3</forkCount>
		  <reuseForks>true</reuseForks>
		</configuration>
            </plugin>
	    <!-- Add this to merge in tests from API branch -->
	    <!--
	    <plugin>
	      <groupId>org.jacoco</groupId>
              <artifactId>jacoco-maven-plugin</artifactId>
	      <executions>
		<execution>
		  <id>merge-coverage-data</id>
		  <phase>verify</phase>
		  <goals>
		    <goal>merge</goal>
		  </goals>
		  <configuration>
		    <fileSets>
		      <fileSet implementation="org.apache.maven.shared.model.fileset.FileSet">
			<directory>${project.basedir}/..</directory>
			<includes>
			  <include>**/jacoco.exec</include>
			</includes>
		      </fileSet>
		    </fileSets>
		  </configuration>
		</execution>
	      </executions>
	    </plugin>
	    -->
	    

        </plugins>
    </build>
</project><|MERGE_RESOLUTION|>--- conflicted
+++ resolved
@@ -57,23 +57,19 @@
 	<dependency>
 	  <groupId>org.testcontainers</groupId>
 	  <artifactId>postgresql</artifactId>
-      <version>${testcontainers.version}</version>
+          <version>${testcontainers.version}</version>
 	  <scope>test</scope>
   	</dependency>
-    <dependency>
-      <groupId>org.graalvm.sdk</groupId>
-      <artifactId>graal-sdk</artifactId>
-      <scope>test</scope>
-    </dependency>
-    <dependency>
-      <groupId>com.google.code.gson</groupId>
-      <artifactId>gson</artifactId>
-<<<<<<< HEAD
-      <version>2.9.0</version>
-=======
-      <version>2.8.9</version>
->>>>>>> 7bb524fc
-    </dependency>
+        <dependency>
+          <groupId>org.graalvm.sdk</groupId>
+          <artifactId>graal-sdk</artifactId>
+          <scope>test</scope>
+        </dependency>
+        <dependency>
+          <groupId>com.google.code.gson</groupId>
+          <artifactId>gson</artifactId>
+          <version>2.9.0</version>
+        </dependency>
 	<dependency>
 	  <groupId>jakarta.xml.bind</groupId>
 	  <artifactId>jakarta.xml.bind-api</artifactId>
