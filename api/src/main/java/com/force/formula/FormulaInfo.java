/*
 * Copyright, 2006, SALESFORCE.com All Rights Reserved Company Confidential
 */
package com.force.formula;

import java.util.regex.Pattern;

/**
 * Provides access to the metadata describing a formula
 *
 * @author dchasman
 * @param <T> the formula field type associated with this Formula
 * @since 140
 */
public interface FormulaInfo<T extends FormulaFieldInfo> {
<<<<<<< HEAD
    int MAX_FORMULA_LENGTH = 3900;
    int MAX_STORAGE_SIZE = 4000;
    int MAX_SQL_SIZE_NEW_FORMULA = 5000;
    int MAX_SQL_SIZE_LIMIT = 8000;
    int MAX_STRING_VALUE_LENGTH = 1300;
=======
    static final int MAX_FORMULA_LENGTH = 3900;
    static final int MAX_STORAGE_SIZE = 4000;
    static final int MAX_SQL_SIZE_NEW_FORMULA = 5000;
    static final int MAX_SQL_SIZE_LIMIT = 100000;  // Oracle's limit is 400K on a statement, so 100K should be enough
    static final int MAX_STRING_VALUE_LENGTH = 1300;
>>>>>>> 71439b28
    /** The maximum JavaScript size for formulas that generate JS. */
    int MAX_JS_SIZE = 5000;
    /** The JavaScript string size that halts JS generation if passed. */
    int MAX_JS_SIZE_HARD_LIMIT = 15000;

    Pattern ENCODED_REFERENCE_PATTERN = Pattern.compile("\\{!ID:([^}]+)\\}");

    String FIELD_NAME_OVERRIDE = "common.config.field.FIELD_NAME_OVERRIDE";

    /**
     * Return the FormulaFieldInfo(s) for fields directly referenced by this formula
     *
     * @return List of formula field infos referenced from this formula.
     * @throws FormulaException if an exception occurs while parsing the formula
     */
    T[] getReferences() throws FormulaException;

    /**
     * Return the source (contains field name using merge field syntax)
     *
     * @return formula source.
     * @throws FormulaException if an exception occurs while processing the formula
     */
    String getSource() throws FormulaException;

    /**
     * Return the encoded source (field names replaced w/ durable ids)
     *
     * @return encoded source.
     * @throws FormulaException if an exception occurs while processing the formula
     */
    String encode() throws FormulaException;

    /**
     *
     * @return FormulaProperties for this FormulaInfo
     */
    FormulaProperties getProperties();

    /**
     *
     * @return Size of the generated SQL
     */
    int getSQLSize();

    /**
     *
     * @return Size of the generated SQL for the guard
     */
    int getGuardSQLSize();

    /**
     * Checks whether a formula is deterministic. A formula is deterministic if it always returns the same when called with the same inputs (EntityContexts in this case).
     * If a formula is not deterministic it cannot be summarized by a summary field.
     *
     * @return true if the formula is deterministic
     */
    boolean isDeterministic();

    /**
     * Checks whether a formula references any AI Prediction Target Field.
     * @return true if the formula references AI Prediction Target Field.
     */
    boolean hasAIPredictionFieldReference();

    boolean referenceEncryptedFields();

    /**
     * Check that all merge field referenced directly (in the formula itself) or indirectly (via
     * a formula field reference inside of this formula) are available for this FormulaType.
     *
     * If a merge field is invalid, throw a FormulaExcpetion
     * @throws FormulaException if a merge field is invalid
     */
    void validateMergeFieldsForFormulaType() throws FormulaException;

    /**
     * @return if this formula contains the FormulaCurrency command
     */
    boolean hasFormatCurrencyCommand();
}<|MERGE_RESOLUTION|>--- conflicted
+++ resolved
@@ -13,19 +13,11 @@
  * @since 140
  */
 public interface FormulaInfo<T extends FormulaFieldInfo> {
-<<<<<<< HEAD
     int MAX_FORMULA_LENGTH = 3900;
     int MAX_STORAGE_SIZE = 4000;
     int MAX_SQL_SIZE_NEW_FORMULA = 5000;
-    int MAX_SQL_SIZE_LIMIT = 8000;
+    int MAX_SQL_SIZE_LIMIT = 100000;  // Oracle's limit is 400K on a statement, so 100K should be enough
     int MAX_STRING_VALUE_LENGTH = 1300;
-=======
-    static final int MAX_FORMULA_LENGTH = 3900;
-    static final int MAX_STORAGE_SIZE = 4000;
-    static final int MAX_SQL_SIZE_NEW_FORMULA = 5000;
-    static final int MAX_SQL_SIZE_LIMIT = 100000;  // Oracle's limit is 400K on a statement, so 100K should be enough
-    static final int MAX_STRING_VALUE_LENGTH = 1300;
->>>>>>> 71439b28
     /** The maximum JavaScript size for formulas that generate JS. */
     int MAX_JS_SIZE = 5000;
     /** The JavaScript string size that halts JS generation if passed. */
