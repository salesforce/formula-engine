--- conflicted
+++ resolved
@@ -72,14 +72,11 @@
         		return originDateTime_MYSQL;
         	} else if (style != null && style.isTransactSqlStyle()) {
         		return originDateTime_TSQL;
-<<<<<<< HEAD
             } else if (style != null && style.isPrestoStyle()) {
                 return originDateTime_PRESTO;
-=======
             } else if (style != null && style.isGoogleStyle()) {
                 return originDateTime_GOOGLE;
->>>>>>> 7e8c209a
-        	}
+            }
             return originDateTime;
         } else {
             throw new InvalidFieldReferenceException(name, "Unknown field");
